"""
The figure module provides the top-level
:class:`~matplotlib.artist.Artist`, the :class:`Figure`, which
contains all the plot elements.  The following classes are defined

:class:`SubplotParams`
    control the default spacing of the subplots

:class:`Figure`
    top level container for all plot elements

"""

from __future__ import (absolute_import, division, print_function,
                        unicode_literals)

import six

import warnings

import numpy as np

from matplotlib import rcParams
from matplotlib import docstring
from matplotlib import __version__ as _mpl_version

import matplotlib.artist as martist
from matplotlib.artist import Artist, allow_rasterization

import matplotlib.cbook as cbook

from matplotlib.cbook import Stack, iterable

from matplotlib import image as mimage
from matplotlib.image import FigureImage

import matplotlib.colorbar as cbar

from matplotlib.axes import Axes, SubplotBase, subplot_class_factory
from matplotlib.blocking_input import BlockingMouseInput, BlockingKeyMouseInput
from matplotlib.gridspec import GridSpec
from matplotlib.legend import Legend
from matplotlib.patches import Rectangle
from matplotlib.projections import (get_projection_names,
                                    process_projection_requirements)
from matplotlib.text import Text, _process_text_args
from matplotlib.transforms import (Affine2D, Bbox, BboxTransformTo,
                                   TransformedBbox)
import matplotlib.layoutbox as layoutbox
from matplotlib.backend_bases import NonGuiException

docstring.interpd.update(projection_names=get_projection_names())


def _stale_figure_callback(self, val):
    if self.figure:
        self.figure.stale = val


class AxesStack(Stack):
    """
    Specialization of the Stack to handle all tracking of Axes in a Figure.
    This stack stores ``key, (ind, axes)`` pairs, where:

        * **key** should be a hash of the args and kwargs
          used in generating the Axes.
        * **ind** is a serial number for tracking the order
          in which axes were added.

    The AxesStack is a callable, where ``ax_stack()`` returns
    the current axes. Alternatively the :meth:`current_key_axes` will
    return the current key and associated axes.

    """
    def __init__(self):
        Stack.__init__(self)
        self._ind = 0

    def as_list(self):
        """
        Return a list of the Axes instances that have been added to the figure
        """
        ia_list = [a for k, a in self._elements]
        ia_list.sort()
        return [a for i, a in ia_list]

    def get(self, key):
        """
        Return the Axes instance that was added with *key*.
        If it is not present, return None.
        """
        item = dict(self._elements).get(key)
        if item is None:
            return None
        cbook.warn_deprecated(
            "2.1",
            "Adding an axes using the same arguments as a previous axes "
            "currently reuses the earlier instance.  In a future version, "
            "a new instance will always be created and returned.  Meanwhile, "
            "this warning can be suppressed, and the future behavior ensured, "
            "by passing a unique label to each axes instance.")
        return item[1]

    def _entry_from_axes(self, e):
        ind, k = {a: (ind, k) for k, (ind, a) in self._elements}[e]
        return (k, (ind, e))

    def remove(self, a):
        """Remove the axes from the stack."""
        Stack.remove(self, self._entry_from_axes(a))

    def bubble(self, a):
        """
        Move the given axes, which must already exist in the
        stack, to the top.
        """
        return Stack.bubble(self, self._entry_from_axes(a))

    def add(self, key, a):
        """
        Add Axes *a*, with key *key*, to the stack, and return the stack.

        If *key* is unhashable, replace it by a unique, arbitrary object.

        If *a* is already on the stack, don't add it again, but
        return *None*.
        """
        # All the error checking may be unnecessary; but this method
        # is called so seldom that the overhead is negligible.
        if not isinstance(a, Axes):
            raise ValueError("second argument, {!r}, is not an Axes".format(a))
        try:
            hash(key)
        except TypeError:
            key = object()

        a_existing = self.get(key)
        if a_existing is not None:
            Stack.remove(self, (key, a_existing))
            warnings.warn(
                "key {!r} already existed; Axes is being replaced".format(key))
            # I don't think the above should ever happen.

        if a in self:
            return None
        self._ind += 1
        return Stack.push(self, (key, (self._ind, a)))

    def current_key_axes(self):
        """
        Return a tuple of ``(key, axes)`` for the active axes.

        If no axes exists on the stack, then returns ``(None, None)``.

        """
        if not len(self._elements):
            return self._default, self._default
        else:
            key, (index, axes) = self._elements[self._pos]
            return key, axes

    def __call__(self):
        return self.current_key_axes()[1]

    def __contains__(self, a):
        return a in self.as_list()


class SubplotParams(object):
    """
    A class to hold the parameters for a subplot
    """
    def __init__(self, left=None, bottom=None, right=None, top=None,
                 wspace=None, hspace=None):
        """
        All dimensions are fraction of the figure width or height.
        All values default to their rc params

        The following attributes are available

        left  : 0.125
            The left side of the subplots of the figure

        right : 0.9
            The right side of the subplots of the figure

        bottom : 0.1
            The bottom of the subplots of the figure

        top : 0.9
            The top of the subplots of the figure

        wspace : 0.2
            The amount of width reserved for blank space between subplots,
            expressed as a fraction of the average axis width

        hspace : 0.2
            The amount of height reserved for white space between subplots,
            expressed as a fraction of the average axis height
        """

        self.validate = True
        self.update(left, bottom, right, top, wspace, hspace)

    def update(self, left=None, bottom=None, right=None, top=None,
               wspace=None, hspace=None):
        """
        Update the current values.  If any kwarg is None, default to
        the current value, if set, otherwise to rc

        """

        thisleft = getattr(self, 'left', None)
        thisright = getattr(self, 'right', None)
        thistop = getattr(self, 'top', None)
        thisbottom = getattr(self, 'bottom', None)
        thiswspace = getattr(self, 'wspace', None)
        thishspace = getattr(self, 'hspace', None)

        self._update_this('left', left)
        self._update_this('right', right)
        self._update_this('bottom', bottom)
        self._update_this('top', top)
        self._update_this('wspace', wspace)
        self._update_this('hspace', hspace)

        def reset():
            self.left = thisleft
            self.right = thisright
            self.top = thistop
            self.bottom = thisbottom
            self.wspace = thiswspace
            self.hspace = thishspace

        if self.validate:
            if self.left >= self.right:
                reset()
                raise ValueError('left cannot be >= right')

            if self.bottom >= self.top:
                reset()
                raise ValueError('bottom cannot be >= top')

    def _update_this(self, s, val):
        if val is None:
            val = getattr(self, s, None)
            if val is None:
                key = 'figure.subplot.' + s
                val = rcParams[key]

        setattr(self, s, val)


class Figure(Artist):

    """
    The Figure instance supports callbacks through a *callbacks*
    attribute which is a :class:`matplotlib.cbook.CallbackRegistry`
    instance.  The events you can connect to are 'dpi_changed', and
    the callback will be called with ``func(fig)`` where fig is the
    :class:`Figure` instance.

    *patch*
       The figure patch is drawn by a
       :class:`matplotlib.patches.Rectangle` instance

    *suppressComposite*
       For multiple figure images, the figure will make composite
       images depending on the renderer option_image_nocomposite
       function.  If suppressComposite is True|False, this will
       override the renderer.
    """

    def __str__(self):
        return "Figure(%gx%g)" % tuple(self.bbox.size)

    def __init__(self,
                 figsize=None,  # defaults to rc figure.figsize
                 dpi=None,  # defaults to rc figure.dpi
                 facecolor=None,  # defaults to rc figure.facecolor
                 edgecolor=None,  # defaults to rc figure.edgecolor
                 linewidth=0.0,  # the default linewidth of the frame
                 frameon=None,  # whether or not to draw the figure frame
                 subplotpars=None,  # default to rc
                 tight_layout=None,  # default to rc figure.autolayout
                 constrained_layout=None,
                 ):
        """
        *figsize*
            w,h tuple in inches

        *dpi*
            Dots per inch

        *facecolor*
            The figure patch facecolor; defaults to rc ``figure.facecolor``

        *edgecolor*
            The figure patch edge color; defaults to rc ``figure.edgecolor``

        *linewidth*
            The figure patch edge linewidth; the default linewidth of the frame

        *frameon*
            If *False*, suppress drawing the figure frame

        *subplotpars*
            A :class:`SubplotParams` instance, defaults to rc

        *tight_layout*
            If *False* use *subplotpars*; if *True* adjust subplot
            parameters using :meth:`tight_layout` with default padding.
            When providing a dict containing the keys `pad`, `w_pad`, `h_pad`
            and `rect`, the default :meth:`tight_layout` paddings will be
            overridden.
            Defaults to rc ``figure.autolayout``.
        """
        Artist.__init__(self)
        # remove the non-figure artist _axes property
        # as it makes no sense for a figure to be _in_ an axes
        # this is used by the property methods in the artist base class
        # which are over-ridden in this class
        del self._axes
        self.callbacks = cbook.CallbackRegistry()

        if figsize is None:
            figsize = rcParams['figure.figsize']
        if dpi is None:
            dpi = rcParams['figure.dpi']
        if facecolor is None:
            facecolor = rcParams['figure.facecolor']
        if edgecolor is None:
            edgecolor = rcParams['figure.edgecolor']
        if frameon is None:
            frameon = rcParams['figure.frameon']

        if not np.isfinite(figsize).all():
            raise ValueError('figure size must be finite not '
                             '{}'.format(figsize))
        self.bbox_inches = Bbox.from_bounds(0, 0, *figsize)

        self.dpi_scale_trans = Affine2D().scale(dpi, dpi)
        # do not use property as it will trigger
        self._dpi = dpi
        self.bbox = TransformedBbox(self.bbox_inches, self.dpi_scale_trans)

        self.frameon = frameon

        self.transFigure = BboxTransformTo(self.bbox)

        self.patch = Rectangle(
            xy=(0, 0), width=1, height=1,
            facecolor=facecolor, edgecolor=edgecolor, linewidth=linewidth)
        self._set_artist_props(self.patch)
        self.patch.set_aa(False)

        self._hold = rcParams['axes.hold']
        if self._hold is None:
            self._hold = True

        self.canvas = None
        self._suptitle = None

        if subplotpars is None:
            subplotpars = SubplotParams()

        self.subplotpars = subplotpars
        self.layoutbox = layoutbox.LayoutBox(parent=None, name='figlb')
        self.layoutbox.set_geometry(0., 0. ,1., 1.)

        self.set_tight_layout(tight_layout)
        self.set_constrained_layout(constrained_layout)

        self._axstack = AxesStack()  # track all figure axes and current axes
        self.clf()
        self._cachedRenderer = None

    @cbook.deprecated("2.1", alternative="Figure.patch")
    def figurePatch(self):
        return self.patch

    # TODO: I'd like to dynamically add the _repr_html_ method
    # to the figure in the right context, but then IPython doesn't
    # use it, for some reason.

    def _repr_html_(self):
        # We can't use "isinstance" here, because then we'd end up importing
        # webagg unconditiionally.
        if (self.canvas is not None and
            'WebAgg' in self.canvas.__class__.__name__):
            from matplotlib.backends import backend_webagg
            return backend_webagg.ipython_inline_display(self)

    def show(self, warn=True):
        """
        If using a GUI backend with pyplot, display the figure window.

        If the figure was not created using
        :func:`~matplotlib.pyplot.figure`, it will lack a
        :class:`~matplotlib.backend_bases.FigureManagerBase`, and
        will raise an AttributeError.

        For non-GUI backends, this does nothing, in which case
        a warning will be issued if *warn* is True (default).
        """
        try:
            manager = getattr(self.canvas, 'manager')
        except AttributeError as err:
            raise AttributeError("%s\n"
                                 "Figure.show works only "
                                 "for figures managed by pyplot, normally "
                                 "created by pyplot.figure()." % err)

        if manager is not None:
            try:
                manager.show()
                return
            except NonGuiException:
                pass
        if warn:
            import warnings
            warnings.warn(
                "matplotlib is currently using a non-GUI backend, "
                "so cannot show the figure")

    def _get_axes(self):
        return self._axstack.as_list()

    axes = property(fget=_get_axes, doc="Read-only: list of axes in Figure")

    def _get_dpi(self):
        return self._dpi

    def _set_dpi(self, dpi, forward=True):
        """
        The forward kwarg is passed on to set_size_inches
        """
        self._dpi = dpi
        self.dpi_scale_trans.clear().scale(dpi, dpi)
        w, h = self.get_size_inches()
        self.set_size_inches(w, h, forward=forward)
        self.callbacks.process('dpi_changed', self)

    dpi = property(_get_dpi, _set_dpi)

    def get_tight_layout(self):
        """
        Return the Boolean flag, True to use :meth:`tight_layout` when drawing.
        """
        return self._tight


    def set_tight_layout(self, tight):
        """
        Set whether :meth:`tight_layout` is used upon drawing.
        If None, the rcParams['figure.autolayout'] value will be set.

        When providing a dict containing the keys `pad`, `w_pad`, `h_pad`
        and `rect`, the default :meth:`tight_layout` paddings will be
        overridden.

        ACCEPTS: [True | False | dict | None ]
        """
        if tight is None:
            tight = rcParams['figure.autolayout']
        self._tight = bool(tight)
        self._tight_parameters = tight if isinstance(tight, dict) else {}
        self.stale = True

    def get_constrained_layout(self):
        """
        Return the Boolean flag, True to use :meth:`tight_layout` when drawing.
        """
        return self._constrained

    def set_constrained_layout(self, constrained):
        """
        Set whether :meth:`constrained_layout` is used upon drawing.
        """
        if constrained is None:
            constrained = not(self.get_tight_layout)
        self._constrained = bool(constrained)

    def autofmt_xdate(self, bottom=0.2, rotation=30, ha='right', which=None):
        """
        Date ticklabels often overlap, so it is useful to rotate them
        and right align them.  Also, a common use case is a number of
        subplots with shared xaxes where the x-axis is date data.  The
        ticklabels are often long, and it helps to rotate them on the
        bottom subplot and turn them off on other subplots, as well as
        turn off xlabels.

        Parameters
        ----------

        bottom : scalar
            The bottom of the subplots for :meth:`subplots_adjust`

        rotation : angle in degrees
            The rotation of the xtick labels

        ha : string
            The horizontal alignment of the xticklabels

        which : {None, 'major', 'minor', 'both'}
            Selects which ticklabels to rotate (default is None which works
            same as major)
        """
        allsubplots = all(hasattr(ax, 'is_last_row') for ax in self.axes)
        if len(self.axes) == 1:
            for label in self.axes[0].get_xticklabels(which=which):
                label.set_ha(ha)
                label.set_rotation(rotation)
        else:
            if allsubplots:
                for ax in self.get_axes():
                    if ax.is_last_row():
                        for label in ax.get_xticklabels(which=which):
                            label.set_ha(ha)
                            label.set_rotation(rotation)
                    else:
                        for label in ax.get_xticklabels(which=which):
                            label.set_visible(False)
                        ax.set_xlabel('')

        if allsubplots:
            self.subplots_adjust(bottom=bottom)
        self.stale = True

    def get_children(self):
        'get a list of artists contained in the figure'
        children = [self.patch]
        children.extend(self.artists)
        children.extend(self.axes)
        children.extend(self.lines)
        children.extend(self.patches)
        children.extend(self.texts)
        children.extend(self.images)
        children.extend(self.legends)
        return children

    def contains(self, mouseevent):
        """
        Test whether the mouse event occurred on the figure.

        Returns True, {}.
        """
        if callable(self._contains):
            return self._contains(self, mouseevent)
        inside = self.bbox.contains(mouseevent.x, mouseevent.y)
        return inside, {}

    def get_window_extent(self, *args, **kwargs):
        'get the figure bounding box in display space; kwargs are void'
        return self.bbox

    def suptitle(self, t, **kwargs):
        """
        Add a centered title to the figure.

        kwargs are :class:`matplotlib.text.Text` properties.  Using figure
        coordinates, the defaults are:

          x : 0.5
            The x location of the text in figure coords

          y : 0.98
            The y location of the text in figure coords

          horizontalalignment : 'center'
            The horizontal alignment of the text

          verticalalignment : 'top'
            The vertical alignment of the text

        If the `fontproperties` keyword argument is given then the
        rcParams defaults for `fontsize` (`figure.titlesize`) and
        `fontweight` (`figure.titleweight`) will be ignored in favour
        of the `FontProperties` defaults.

        A :class:`matplotlib.text.Text` instance is returned.

        Example::

          fig.suptitle('this is the figure title', fontsize=12)
        """
        x = kwargs.pop('x', 0.5)
        y = kwargs.pop('y', 0.98)

        if ('horizontalalignment' not in kwargs) and ('ha' not in kwargs):
            kwargs['horizontalalignment'] = 'center'
        if ('verticalalignment' not in kwargs) and ('va' not in kwargs):
            kwargs['verticalalignment'] = 'top'

        if 'fontproperties' not in kwargs:
            if 'fontsize' not in kwargs and 'size' not in kwargs:
                kwargs['size'] = rcParams['figure.titlesize']
            if 'fontweight' not in kwargs and 'weight' not in kwargs:
                kwargs['weight'] = rcParams['figure.titleweight']

        sup = self.text(x, y, t, **kwargs)
        if self._suptitle is not None:
            self._suptitle.set_text(t)
            self._suptitle.set_position((x, y))
            self._suptitle.update_from(sup)
            sup.remove()
        else:
            self._suptitle = sup

        self.stale = True
        return self._suptitle

    def set_canvas(self, canvas):
        """
        Set the canvas that contains the figure

        ACCEPTS: a FigureCanvas instance
        """
        self.canvas = canvas

    @cbook.deprecated("2.0")
    def hold(self, b=None):
        """
        Set the hold state.  If hold is None (default), toggle the
        hold state.  Else set the hold state to boolean value b.

        e.g.::

            hold()      # toggle hold
            hold(True)  # hold is on
            hold(False) # hold is off

        All "hold" machinery is deprecated.
        """
        if b is None:
            self._hold = not self._hold
        else:
            self._hold = b

    def figimage(self, X,
                 xo=0,
                 yo=0,
                 alpha=None,
                 norm=None,
                 cmap=None,
                 vmin=None,
                 vmax=None,
                 origin=None,
                 resize=False,
                 **kwargs):
        """
        Adds a non-resampled image to the figure.

        call signatures::

          figimage(X, **kwargs)

        adds a non-resampled array *X* to the figure.

        ::

          figimage(X, xo, yo)

        with pixel offsets *xo*, *yo*,

        *X* must be a float array:

        * If *X* is MxN, assume luminance (grayscale)
        * If *X* is MxNx3, assume RGB
        * If *X* is MxNx4, assume RGBA

        Optional keyword arguments:

          =========   =========================================================
          Keyword     Description
          =========   =========================================================
          resize      a boolean, True or False. If "True", then re-size the
                      Figure to match the given image size.
          xo or yo    An integer, the *x* and *y* image offset in pixels
          cmap        a :class:`matplotlib.colors.Colormap` instance, e.g.,
                      cm.jet. If *None*, default to the rc ``image.cmap``
                      value
          norm        a :class:`matplotlib.colors.Normalize` instance. The
                      default is normalization().  This scales luminance -> 0-1
          vmin|vmax   are used to scale a luminance image to 0-1.  If either
                      is *None*, the min and max of the luminance values will
                      be used.  Note if you pass a norm instance, the settings
                      for *vmin* and *vmax* will be ignored.
          alpha       the alpha blending value, default is *None*
          origin      [ 'upper' | 'lower' ] Indicates where the [0,0] index of
                      the array is in the upper left or lower left corner of
                      the axes. Defaults to the rc image.origin value
          =========   =========================================================

        figimage complements the axes image
        (:meth:`~matplotlib.axes.Axes.imshow`) which will be resampled
        to fit the current axes.  If you want a resampled image to
        fill the entire figure, you can define an
        :class:`~matplotlib.axes.Axes` with extent [0,0,1,1].

        An :class:`matplotlib.image.FigureImage` instance is returned.

        Additional kwargs are Artist kwargs passed on to
        :class:`~matplotlib.image.FigureImage`
        """

        if not self._hold:
            self.clf()

        if resize:
            dpi = self.get_dpi()
            figsize = [x / float(dpi) for x in (X.shape[1], X.shape[0])]
            self.set_size_inches(figsize, forward=True)

        im = FigureImage(self, cmap, norm, xo, yo, origin, **kwargs)
        im.stale_callback = _stale_figure_callback

        im.set_array(X)
        im.set_alpha(alpha)
        if norm is None:
            im.set_clim(vmin, vmax)
        self.images.append(im)
        im._remove_method = lambda h: self.images.remove(h)
        self.stale = True
        return im

    def set_size_inches(self, w, h=None, forward=True):
        """Set the figure size in inches (1in == 2.54cm)

        Usage ::

             fig.set_size_inches(w,h)  # OR
             fig.set_size_inches((w,h))

        optional kwarg *forward=True* will cause the canvas size to be
        automatically updated; e.g., you can resize the figure window
        from the shell

        ACCEPTS: a w,h tuple with w,h in inches

        See Also
        --------

        matplotlib.Figure.get_size_inches
        """

        # the width and height have been passed in as a tuple to the first
        # argument, so unpack them
        if h is None:
            w, h = w
        if not all(np.isfinite(_) for _ in (w, h)):
            raise ValueError('figure size must be finite not '
                             '({}, {})'.format(w, h))
        self.bbox_inches.p1 = w, h

        if forward:
            canvas = getattr(self, 'canvas')
            if canvas is not None:
                ratio = getattr(self.canvas, '_dpi_ratio', 1)
                dpival = self.dpi / ratio
                canvasw = w * dpival
                canvash = h * dpival
                manager = getattr(self.canvas, 'manager', None)
                if manager is not None:
                    manager.resize(int(canvasw), int(canvash))
        self.stale = True

    def get_size_inches(self):
        """
        Returns the current size of the figure in inches (1in == 2.54cm)
        as an numpy array.

        Returns
        -------
        size : ndarray
           The size of the figure in inches

        See Also
        --------

        matplotlib.Figure.set_size_inches
        """
        return np.array(self.bbox_inches.p1)

    def get_edgecolor(self):
        'Get the edge color of the Figure rectangle'
        return self.patch.get_edgecolor()

    def get_facecolor(self):
        'Get the face color of the Figure rectangle'
        return self.patch.get_facecolor()

    def get_figwidth(self):
        'Return the figwidth as a float'
        return self.bbox_inches.width

    def get_figheight(self):
        'Return the figheight as a float'
        return self.bbox_inches.height

    def get_dpi(self):
        'Return the dpi as a float'
        return self.dpi

    def get_frameon(self):
        'get the boolean indicating frameon'
        return self.frameon

    def set_edgecolor(self, color):
        """
        Set the edge color of the Figure rectangle

        ACCEPTS: any matplotlib color - see help(colors)
        """
        self.patch.set_edgecolor(color)

    def set_facecolor(self, color):
        """
        Set the face color of the Figure rectangle

        ACCEPTS: any matplotlib color - see help(colors)
        """
        self.patch.set_facecolor(color)

    def set_dpi(self, val):
        """
        Set the dots-per-inch of the figure

        ACCEPTS: float
        """
        self.dpi = val
        self.stale = True

    def set_figwidth(self, val, forward=False):
        """
        Set the width of the figure in inches

        ACCEPTS: float
        """
        self.set_size_inches(val, self.get_figheight(), forward=forward)

    def set_figheight(self, val, forward=False):
        """
        Set the height of the figure in inches

        ACCEPTS: float
        """
        self.set_size_inches(self.get_figwidth(), val, forward=forward)

    def set_frameon(self, b):
        """
        Set whether the figure frame (background) is displayed or invisible

        ACCEPTS: boolean
        """
        self.frameon = b
        self.stale = True

    def delaxes(self, a):
        'remove a from the figure and update the current axes'
        self._axstack.remove(a)
        for func in self._axobservers:
            func(self)
        self.stale = True

    def _make_key(self, *args, **kwargs):
        'make a hashable key out of args and kwargs'

        def fixitems(items):
            #items may have arrays and lists in them, so convert them
            # to tuples for the key
            ret = []
            for k, v in items:
                # some objects can define __getitem__ without being
                # iterable and in those cases the conversion to tuples
                # will fail. So instead of using the iterable(v) function
                # we simply try and convert to a tuple, and proceed if not.
                try:
                    v = tuple(v)
                except Exception:
                    pass
                ret.append((k, v))
            return tuple(ret)

        def fixlist(args):
            ret = []
            for a in args:
                if iterable(a):
                    a = tuple(a)
                ret.append(a)
            return tuple(ret)

        key = fixlist(args), fixitems(six.iteritems(kwargs))
        return key

    def add_axes(self, *args, **kwargs):
        """
        Add an axes at position *rect* [*left*, *bottom*, *width*,
        *height*] where all quantities are in fractions of figure
        width and height.

        Parameters
        ----------
        rect : sequence of float
            A 4-length sequence of [left, bottom, width, height] quantities.

        projection :
            ['aitoff' | 'hammer' | 'lambert' | 'mollweide' | \
'polar' | 'rectilinear'], optional
            The projection type of the axes.

        polar : boolean, optional
            If True, equivalent to projection='polar'.

        This method also takes the keyword arguments for
        :class:`~matplotlib.axes.Axes`.

        Returns
        ------
        axes : Axes
            The added axes.

        Examples
        --------
        A simple example::

            rect = l,b,w,h
            fig.add_axes(rect)
            fig.add_axes(rect, frameon=False, facecolor='g')
            fig.add_axes(rect, polar=True)
            fig.add_axes(rect, projection='polar')
            fig.add_axes(ax)

        If the figure already has an axes with the same parameters, then it
        will simply make that axes current and return it.  This behavior
        has been deprecated as of Matplotlib 2.1.  Meanwhile, if you do
        not want this behavior (i.e., you want to force the creation of a
        new Axes), you must use a unique set of args and kwargs.  The axes
        :attr:`~matplotlib.axes.Axes.label` attribute has been exposed for this
        purpose: if you want two axes that are otherwise identical to be added
        to the figure, make sure you give them unique labels::

            fig.add_axes(rect, label='axes1')
            fig.add_axes(rect, label='axes2')

        In rare circumstances, add_axes may be called with a single
        argument, an Axes instance already created in the present
        figure but not in the figure's list of axes.  For example,
        if an axes has been removed with :meth:`delaxes`, it can
        be restored with::

            fig.add_axes(ax)

        In all cases, the :class:`~matplotlib.axes.Axes` instance
        will be returned.
        """
        if not len(args):
            return

        # shortcut the projection "key" modifications later on, if an axes
        # with the exact args/kwargs exists, return it immediately.
        key = self._make_key(*args, **kwargs)
        ax = self._axstack.get(key)
        if ax is not None:
            self.sca(ax)
            return ax

        if isinstance(args[0], Axes):
            a = args[0]
            if a.get_figure() is not self:
                msg = "The Axes must have been created in the present figure"
                raise ValueError(msg)
        else:
            rect = args[0]
            if not np.isfinite(rect).all():
                raise ValueError('all entries in rect must be finite '
                                 'not {}'.format(rect))
            projection_class, kwargs, key = process_projection_requirements(
                self, *args, **kwargs)

            # check that an axes of this type doesn't already exist, if it
            # does, set it as active and return it
            ax = self._axstack.get(key)
            if isinstance(ax, projection_class):
                self.sca(ax)
                return ax

            # create the new axes using the axes class given
            a = projection_class(self, rect, **kwargs)

        self._axstack.add(key, a)
        self.sca(a)
        a._remove_method = self.__remove_ax
        self.stale = True
        a.stale_callback = _stale_figure_callback
        return a

    def add_subplot(self, *args, **kwargs):
        """
        Add a subplot.

        Parameters
        ----------
        *args
            Either a 3-digit integer or three separate integers
            describing the position of the subplot. If the three
            integers are I, J, and K, the subplot is the Ith plot on a
            grid with J rows and K columns.

        projection : ['aitoff' | 'hammer' | 'lambert' | \
'mollweide', 'polar' | 'rectilinear'], optional
            The projection type of the axes.

        polar : boolean, optional
            If True, equivalent to projection='polar'.

        This method also takes the keyword arguments for
        :class:`~matplotlib.axes.Axes`.

        Returns
        -------
        axes : Axes
            The axes of the subplot.

        Notes
        -----
        If the figure already has a subplot with key (*args*,
        *kwargs*) then it will simply make that subplot current and
        return it.  This behavior is deprecated.

        Examples
        --------
            fig.add_subplot(111)

            # equivalent but more general
            fig.add_subplot(1, 1, 1)

            # add subplot with red background
            fig.add_subplot(212, facecolor='r')

            # add a polar subplot
            fig.add_subplot(111, projection='polar')

            # add Subplot instance sub
            fig.add_subplot(sub)

        See Also
        --------
        matplotlib.pyplot.subplot : for an explanation of the args.
        """
        if not len(args):
            return

        if len(args) == 1 and isinstance(args[0], int):
            if not 100 <= args[0] <= 999:
                raise ValueError("Integer subplot specification must be a "
                                 "three-digit number, not {}".format(args[0]))
            args = tuple(map(int, str(args[0])))

        if isinstance(args[0], SubplotBase):

            a = args[0]
            if a.get_figure() is not self:
                msg = ("The Subplot must have been created in the present "
                       "figure")
                raise ValueError(msg)
            # make a key for the subplot (which includes the axes object id
            # in the hash)
            key = self._make_key(*args, **kwargs)
        else:
            projection_class, kwargs, key = process_projection_requirements(
                self, *args, **kwargs)

            # try to find the axes with this key in the stack
            ax = self._axstack.get(key)

            if ax is not None:
                if isinstance(ax, projection_class):
                    # the axes already existed, so set it as active & return
                    self.sca(ax)
                    return ax
                else:
                    # Undocumented convenience behavior:
                    # subplot(111); subplot(111, projection='polar')
                    # will replace the first with the second.
                    # Without this, add_subplot would be simpler and
                    # more similar to add_axes.
                    self._axstack.remove(ax)

            a = subplot_class_factory(projection_class)(self, *args, **kwargs)

        self._axstack.add(key, a)
        self.sca(a)
        a._remove_method = self.__remove_ax
        self.stale = True
        a.stale_callback = _stale_figure_callback
        return a

    def subplots(self, nrows=1, ncols=1, sharex=False, sharey=False,
                 squeeze=True, subplot_kw=None, gridspec_kw=None):
        """
        Add a set of subplots to this figure.

        Parameters
        ----------
        nrows, ncols : int, default: 1
            Number of rows/cols of the subplot grid.

        sharex, sharey : bool or {'none', 'all', 'row', 'col'}, default: False
            Controls sharing of properties among x (`sharex`) or y (`sharey`)
            axes:

                - True or 'all': x- or y-axis will be shared among all
                  subplots.
                - False or 'none': each subplot x- or y-axis will be
                  independent.
                - 'row': each subplot row will share an x- or y-axis.
                - 'col': each subplot column will share an x- or y-axis.

            When subplots have a shared x-axis along a column, only the x tick
            labels of the bottom subplot are visible.  Similarly, when
            subplots have a shared y-axis along a row, only the y tick labels
            of the first column subplot are visible.

        squeeze : bool, default: True
            - If True, extra dimensions are squeezed out from the returned
              axis object:

                - if only one subplot is constructed (nrows=ncols=1), the
                  resulting single Axes object is returned as a scalar.
                - for Nx1 or 1xN subplots, the returned object is a 1D numpy
                  object array of Axes objects are returned as numpy 1D
                  arrays.
                - for NxM, subplots with N>1 and M>1 are returned as a 2D
                  arrays.

            - If False, no squeezing at all is done: the returned Axes object
              is always a 2D array containing Axes instances, even if it ends
              up being 1x1.

        subplot_kw : dict, default: {}
            Dict with keywords passed to the
            :meth:`~matplotlib.figure.Figure.add_subplot` call used to create
            each subplots.

        gridspec_kw : dict, default: {}
            Dict with keywords passed to the
            :class:`~matplotlib.gridspec.GridSpec` constructor used to create
            the grid the subplots are placed on.

        Returns
        -------
        ax : single Axes object or array of Axes objects
            The added axes.  The dimensions of the resulting array can be
            controlled with the squeeze keyword, see above.

        See Also
        --------
        pyplot.subplots : pyplot API; docstring includes examples.
        """

        # for backwards compatibility
        if isinstance(sharex, bool):
            sharex = "all" if sharex else "none"
        if isinstance(sharey, bool):
            sharey = "all" if sharey else "none"
        share_values = ["all", "row", "col", "none"]
        if sharex not in share_values:
            # This check was added because it is very easy to type
            # `subplots(1, 2, 1)` when `subplot(1, 2, 1)` was intended.
            # In most cases, no error will ever occur, but mysterious behavior
            # will result because what was intended to be the subplot index is
            # instead treated as a bool for sharex.
            if isinstance(sharex, int):
                warnings.warn(
                    "sharex argument to subplots() was an integer. "
                    "Did you intend to use subplot() (without 's')?")

            raise ValueError("sharex [%s] must be one of %s" %
                             (sharex, share_values))
        if sharey not in share_values:
            raise ValueError("sharey [%s] must be one of %s" %
                             (sharey, share_values))
        if subplot_kw is None:
            subplot_kw = {}
        if gridspec_kw is None:
            gridspec_kw = {}

        gs = GridSpec(nrows, ncols, fig=self, **gridspec_kw)

        # Create array to hold all axes.
        axarr = np.empty((nrows, ncols), dtype=object)
        for row in range(nrows):
            for col in range(ncols):
                shared_with = {"none": None, "all": axarr[0, 0],
                               "row": axarr[row, 0], "col": axarr[0, col]}
                subplot_kw["sharex"] = shared_with[sharex]
                subplot_kw["sharey"] = shared_with[sharey]
                axarr[row, col] = self.add_subplot(gs[row, col], **subplot_kw)

        # turn off redundant tick labeling
        if sharex in ["col", "all"]:
            # turn off all but the bottom row
            for ax in axarr[:-1, :].flat:
                ax.xaxis.set_tick_params(which='both',
                                         labelbottom=False, labeltop=False)
                ax.xaxis.offsetText.set_visible(False)
        if sharey in ["row", "all"]:
            # turn off all but the first column
            for ax in axarr[:, 1:].flat:
                ax.yaxis.set_tick_params(which='both',
                                         labelleft=False, labelright=False)
                ax.yaxis.offsetText.set_visible(False)

        if squeeze:
            # Discarding unneeded dimensions that equal 1.  If we only have one
            # subplot, just return it instead of a 1-element array.
            return axarr.item() if axarr.size == 1 else axarr.squeeze()
        else:
            # Returned axis array will be always 2-d, even if nrows=ncols=1.
            return axarr

    def __remove_ax(self, ax):
        def _reset_loc_form(axis):
            axis.set_major_formatter(axis.get_major_formatter())
            axis.set_major_locator(axis.get_major_locator())
            axis.set_minor_formatter(axis.get_minor_formatter())
            axis.set_minor_locator(axis.get_minor_locator())

        def _break_share_link(ax, grouper):
            siblings = grouper.get_siblings(ax)
            if len(siblings) > 1:
                grouper.remove(ax)
                for last_ax in siblings:
                    if ax is last_ax:
                        continue
                    return last_ax
            return None

        self.delaxes(ax)
        last_ax = _break_share_link(ax, ax._shared_y_axes)
        if last_ax is not None:
            _reset_loc_form(last_ax.yaxis)

        last_ax = _break_share_link(ax, ax._shared_x_axes)
        if last_ax is not None:
            _reset_loc_form(last_ax.xaxis)

    def clf(self, keep_observers=False):
        """
        Clear the figure.

        Set *keep_observers* to True if, for example,
        a gui widget is tracking the axes in the figure.
        """
        self.suppressComposite = None
        self.callbacks = cbook.CallbackRegistry()

        for ax in tuple(self.axes):  # Iterate over the copy.
            ax.cla()
            self.delaxes(ax)         # removes ax from self._axstack

        toolbar = getattr(self.canvas, 'toolbar', None)
        if toolbar is not None:
            toolbar.update()
        self._axstack.clear()
        self.artists = []
        self.lines = []
        self.patches = []
        self.texts = []
        self.images = []
        self.legends = []
        if not keep_observers:
            self._axobservers = []
        self._suptitle = None
        self.stale = True

    def clear(self, keep_observers=False):
        """
        Clear the figure -- synonym for :meth:`clf`.
        """
        self.clf(keep_observers=keep_observers)

    @allow_rasterization
    def draw(self, renderer):
        """
        Render the figure using :class:`matplotlib.backend_bases.RendererBase`
        instance *renderer*.
        """

        # draw the figure bounding box, perhaps none for white figure
        if not self.get_visible():
            return

        artists = sorted(
            (artist for artist in (self.patches + self.lines + self.artists
                                   + self.images + self.axes + self.texts
                                   + self.legends)
             if not artist.get_animated()),
            key=lambda artist: artist.get_zorder())

        try:
            renderer.open_group('figure')
            if self.get_constrained_layout() and self.axes:
                try:
                    self.constrained_layout(renderer)
                except:
                    pass
            if self.get_tight_layout() and self.axes:
                try:
                    self.tight_layout(renderer,
                                      **self._tight_parameters)
                except ValueError:
                    pass
                    # ValueError can occur when resizing a window.

            if self.frameon:
                self.patch.draw(renderer)

            mimage._draw_list_compositing_images(
                renderer, self, artists, self.suppressComposite)

            renderer.close_group('figure')
        finally:
            self.stale = False

        self._cachedRenderer = renderer
        self.canvas.draw_event(renderer)

    def draw_artist(self, a):
        """
        draw :class:`matplotlib.artist.Artist` instance *a* only --
        this is available only after the figure is drawn
        """
        if self._cachedRenderer is None:
            msg = ('draw_artist can only be used after an initial draw which'
                   ' caches the render')
            raise AttributeError(msg)
        a.draw(self._cachedRenderer)

    def get_axes(self):
        return self.axes

    def legend(self, *args, **kwargs):
        """
        Place a legend on the figure.

        To make a legend from existing artists on every axes::

          legend()

        To make a legend for a list of lines and labels::

          legend( (line1, line2, line3),
                  ('label1', 'label2', 'label3'),
                  'upper right')

        Parameters
        ----------
        loc : string or integer
            The location of the legend. Possible codes are:

                ===============   =============
                Location String   Location Code
                ===============   =============
                'upper right'     1
                'upper left'      2
                'lower left'      3
                'lower right'     4
                'right'           5
                'center left'     6
                'center right'    7
                'lower center'    8
                'upper center'    9
                'center'          10
                ===============   =============

            *loc* can also be an (x,y) tuple in figure coords, which specifies
            the lower left of the legend box. In figure coords (0,0) is the
            bottom left of the figure, and (1,1) is the top right.

        prop : None or FontProperties or dict
            A :class:`matplotlib.font_manager.FontProperties` instance. If
            *prop* is a dictionary, a new instance will be created with *prop*.
            If *None*, use rc settings.

        numpoints : integer
            The number of points in the legend line, default is 4

        scatterpoints : integer
            The number of points in the legend line, default is 4

        scatteryoffsets : list of floats
            A list of yoffsets for scatter symbols in legend

        markerscale : None or scalar
            The relative size of legend markers vs. original. If *None*, use rc
            settings.

        markerfirst : bool
            If *True*, legend marker is placed to the left of the legend label.
            If *False*, legend marker is placed to the right of the legend
            label.
            Default is *True*.

        frameon : None or bool
            Control whether the legend should be drawn on a patch (frame).
            Default is *None* which will take the value from the
            ``legend.frameon`` :data:`rcParam<matplotlib.rcParams>`.

        fancybox : None or bool
            If *True*, draw a frame with a round fancybox. If *None*, use rc
            settings.

        shadow : None or bool
            If *True*, draw a shadow behind legend. If *None*, use rc settings.

        framealpha : None or float
            Control the alpha transparency of the legend's background.
            Default is *None* which will take the value from the
            ``legend.framealpha`` :data:`rcParam<matplotlib.rcParams>`.

        facecolor : None or "inherit" or a color spec
            Control the legend's background color.
            Default is *None* which will take the value from the
            ``legend.facecolor`` :data:`rcParam<matplotlib.rcParams>`.
            If ``"inherit"``, it will take the ``axes.facecolor``
            :data:`rcParam<matplotlib.rcParams>`.

        edgecolor : None or "inherit" or a color spec
            Control the legend's background patch edge color.
            Default is *None* which will take the value from the
            ``legend.edgecolor`` :data:`rcParam<matplotlib.rcParams>`.
            If ``"inherit"``, it will take the ``axes.edgecolor``
            :data:`rcParam<matplotlib.rcParams>`.

        ncol : integer
            Number of columns. Default is 1.

        mode : "expand" or None
            If mode is "expand", the legend will be horizontally expanded
            to fill the axes area (or *bbox_to_anchor*)

        title : string
            The legend title

        borderpad : float or None
            The fractional whitespace inside the legend border, measured in
            font-size units.
            Default is *None* which will take the value from the
            ``legend.borderpad`` :data:`rcParam<matplotlib.rcParams>`.

        labelspacing : float or None
            The vertical space between the legend entries, measured in
            font-size units.
            Default is *None* which will take the value from the
            ``legend.labelspacing`` :data:`rcParam<matplotlib.rcParams>`.

        handlelength : float or None
            The length of the legend handles, measured in font-size units.
            Default is *None* which will take the value from the
            ``legend.handlelength`` :data:`rcParam<matplotlib.rcParams>`.

        handletextpad : float or None
            The padding between the legend handle and text, measured in
            font-size units.
            Default is *None* which will take the value from the
            ``legend.handletextpad`` :data:`rcParam<matplotlib.rcParams>`.

        borderaxespad : float or None
            The padding between the axes and legend border, measured in
            font-size units.
            Default is *None* which will take the value from the
            ``legend.borderaxespad`` :data:`rcParam<matplotlib.rcParams>`.

        columnspacing : float or None
            The spacing between columns, measured in font-size units.
            Default is *None* which will take the value from the
            ``legend.columnspacing`` :data:`rcParam<matplotlib.rcParams>`.

        Returns
        -------
        :class:`matplotlib.legend.Legend` instance

        Notes
        -----
        Not all kinds of artist are supported by the legend command. See
        :ref:`sphx_glr_tutorials_intermediate_legend_guide.py` for details.
        """

        # If no arguments given, collect up all the artists on the figure
        if len(args) == 0:
            handles = []
            labels = []

            def in_handles(h, l):
                # Method to check if we already have a given handle and label.
                # Consider two handles to be the same if they share a label,
                # color, facecolor, and edgecolor.

                # Loop through each handle and label already collected
                for f_h, f_l in zip(handles, labels):
                    if f_l != l:
                        continue
                    if type(f_h) != type(h):
                        continue
                    try:
                        if f_h.get_color() != h.get_color():
                            continue
                    except AttributeError:
                        pass
                    try:
                        if f_h.get_facecolor() != h.get_facecolor():
                            continue
                    except AttributeError:
                        pass
                    try:
                        if f_h.get_edgecolor() != h.get_edgecolor():
                            continue
                    except AttributeError:
                        pass
                    return True
                return False

            for ax in self.axes:
                ax_handles, ax_labels = ax.get_legend_handles_labels()
                for h, l in zip(ax_handles, ax_labels):
                    if not in_handles(h, l):
                        handles.append(h)
                        labels.append(l)
            if len(handles) == 0:
                warnings.warn("No labeled objects found. "
                              "Use label='...' kwarg on individual plots.")
                return None

        elif len(args) == 2:
            # LINES, LABELS
            handles, labels = args

        elif len(args) == 3:
            # LINES, LABELS, LOC
            handles, labels, loc = args
            kwargs['loc'] = loc

        else:
            raise TypeError('Invalid number of arguments passed to legend. '
                            'Please specify either 0 args, 2 args '
                            '(artist handles, figure labels) or 3 args '
                            '(artist handles, figure labels, legend location)')

        l = Legend(self, handles, labels, **kwargs)
        self.legends.append(l)
        l._remove_method = lambda h: self.legends.remove(h)
        self.stale = True
        return l

    @docstring.dedent_interpd
    def text(self, x, y, s, *args, **kwargs):
        """
        Add text to figure.

        Call signature::

          text(x, y, s, fontdict=None, **kwargs)

        Add text to figure at location *x*, *y* (relative 0-1
        coords). See :func:`~matplotlib.pyplot.text` for the meaning
        of the other arguments.

        kwargs control the :class:`~matplotlib.text.Text` properties:

        %(Text)s
        """

        override = _process_text_args({}, *args, **kwargs)
        t = Text(x=x, y=y, text=s)

        t.update(override)
        self._set_artist_props(t)
        self.texts.append(t)
        t._remove_method = lambda h: self.texts.remove(h)
        self.stale = True
        return t

    def _set_artist_props(self, a):
        if a != self:
            a.set_figure(self)
        a.stale_callback = _stale_figure_callback
        a.set_transform(self.transFigure)

    @docstring.dedent_interpd
    def gca(self, **kwargs):
        """
        Get the current axes, creating one if necessary

        The following kwargs are supported for ensuring the returned axes
        adheres to the given projection etc., and for axes creation if
        the active axes does not exist:

        %(Axes)s

        """
        ckey, cax = self._axstack.current_key_axes()
        # if there exists an axes on the stack see if it maches
        # the desired axes configuration
        if cax is not None:

            # if no kwargs are given just return the current axes
            # this is a convenience for gca() on axes such as polar etc.
            if not kwargs:
                return cax

            # if the user has specified particular projection detail
            # then build up a key which can represent this
            else:
                # we don't want to modify the original kwargs
                # so take a copy so that we can do what we like to it
                kwargs_copy = kwargs.copy()
                projection_class, _, key = process_projection_requirements(
                    self, **kwargs_copy)

                # let the returned axes have any gridspec by removing it from
                # the key
                ckey = ckey[1:]
                key = key[1:]

                # if the cax matches this key then return the axes, otherwise
                # continue and a new axes will be created
                if key == ckey and isinstance(cax, projection_class):
                    return cax
                else:
                    warnings.warn('Requested projection is different from '
                                  'current axis projection, creating new axis '
                                  'with requested projection.', stacklevel=2)

        # no axes found, so create one which spans the figure
        return self.add_subplot(1, 1, 1, **kwargs)

    def sca(self, a):
        'Set the current axes to be a and return a'
        self._axstack.bubble(a)
        for func in self._axobservers:
            func(self)
        return a

    def _gci(self):
        """
        helper for :func:`~matplotlib.pyplot.gci`;
        do not use elsewhere.
        """
        # Look first for an image in the current Axes:
        cax = self._axstack.current_key_axes()[1]
        if cax is None:
            return None
        im = cax._gci()
        if im is not None:
            return im

        # If there is no image in the current Axes, search for
        # one in a previously created Axes.  Whether this makes
        # sense is debatable, but it is the documented behavior.
        for ax in reversed(self.axes):
            im = ax._gci()
            if im is not None:
                return im
        return None

    def __getstate__(self):
        state = super(Figure, self).__getstate__()
        # the axobservers cannot currently be pickled.
        # Additionally, the canvas cannot currently be pickled, but this has
        # the benefit of meaning that a figure can be detached from one canvas,
        # and re-attached to another.
        for attr_to_pop in ('_axobservers', 'show',
                            'canvas', '_cachedRenderer'):
            state.pop(attr_to_pop, None)

        # add version information to the state
        state['__mpl_version__'] = _mpl_version

        # check to see if the figure has a manager and whether it is registered
        # with pyplot
        if getattr(self.canvas, 'manager', None) is not None:
            manager = self.canvas.manager
            import matplotlib._pylab_helpers
            if manager in list(six.itervalues(
                    matplotlib._pylab_helpers.Gcf.figs)):
                state['_restore_to_pylab'] = True

        return state

    def __setstate__(self, state):
        version = state.pop('__mpl_version__')
        restore_to_pylab = state.pop('_restore_to_pylab', False)

        if version != _mpl_version:
            import warnings
            warnings.warn("This figure was saved with matplotlib version %s "
                          "and is unlikely to function correctly." %
                          (version, ))

        self.__dict__ = state

        # re-initialise some of the unstored state information
        self._axobservers = []
        self.canvas = None

        if restore_to_pylab:
            # lazy import to avoid circularity
            import matplotlib.pyplot as plt
            import matplotlib._pylab_helpers as pylab_helpers
            allnums = plt.get_fignums()
            num = max(allnums) + 1 if allnums else 1
            mgr = plt._backend_mod.new_figure_manager_given_figure(num, self)

            # XXX The following is a copy and paste from pyplot. Consider
            # factoring to pylab_helpers

            if self.get_label():
                mgr.set_window_title(self.get_label())

            # make this figure current on button press event
            def make_active(event):
                pylab_helpers.Gcf.set_active(mgr)

            mgr._cidgcf = mgr.canvas.mpl_connect('button_press_event',
                                                 make_active)

            pylab_helpers.Gcf.set_active(mgr)
            self.number = num

            plt.draw_if_interactive()
        self.stale = True

    def add_axobserver(self, func):
        'whenever the axes state change, ``func(self)`` will be called'
        self._axobservers.append(func)

    def savefig(self, *args, **kwargs):
        """
        Save the current figure.

        Call signature::

          savefig(fname, dpi=None, facecolor='w', edgecolor='w',
                  orientation='portrait', papertype=None, format=None,
                  transparent=False, bbox_inches=None, pad_inches=0.1,
                  frameon=None)

        The output formats available depend on the backend being used.

        Arguments:

          *fname*:
            A string containing a path to a filename, or a Python
            file-like object, or possibly some backend-dependent object
            such as :class:`~matplotlib.backends.backend_pdf.PdfPages`.

            If *format* is *None* and *fname* is a string, the output
            format is deduced from the extension of the filename. If
            the filename has no extension, the value of the rc parameter
            ``savefig.format`` is used.

            If *fname* is not a string, remember to specify *format* to
            ensure that the correct backend is used.

        Keyword arguments:

          *dpi*: [ *None* | ``scalar > 0`` | 'figure']
            The resolution in dots per inch.  If *None* it will default to
            the value ``savefig.dpi`` in the matplotlibrc file. If 'figure'
            it will set the dpi to be the value of the figure.

          *facecolor*, *edgecolor*:
            the colors of the figure rectangle

          *orientation*: [ 'landscape' | 'portrait' ]
            not supported on all backends; currently only on postscript output

          *papertype*:
            One of 'letter', 'legal', 'executive', 'ledger', 'a0' through
            'a10', 'b0' through 'b10'. Only supported for postscript
            output.

          *format*:
            One of the file extensions supported by the active
            backend.  Most backends support png, pdf, ps, eps and svg.

          *transparent*:
            If *True*, the axes patches will all be transparent; the
            figure patch will also be transparent unless facecolor
            and/or edgecolor are specified via kwargs.
            This is useful, for example, for displaying
            a plot on top of a colored background on a web page.  The
            transparency of these patches will be restored to their
            original values upon exit of this function.

          *frameon*:
            If *True*, the figure patch will be colored, if *False*, the
            figure background will be transparent.  If not provided, the
            rcParam 'savefig.frameon' will be used.

          *bbox_inches*:
            Bbox in inches. Only the given portion of the figure is
            saved. If 'tight', try to figure out the tight bbox of
            the figure.

          *pad_inches*:
            Amount of padding around the figure when bbox_inches is
            'tight'.

          *bbox_extra_artists*:
            A list of extra artists that will be considered when the
            tight bbox is calculated.

        """

        kwargs.setdefault('dpi', rcParams['savefig.dpi'])
        frameon = kwargs.pop('frameon', rcParams['savefig.frameon'])
        transparent = kwargs.pop('transparent',
                                 rcParams['savefig.transparent'])

        if transparent:
            kwargs.setdefault('facecolor', 'none')
            kwargs.setdefault('edgecolor', 'none')
            original_axes_colors = []
            for ax in self.axes:
                patch = ax.patch
                original_axes_colors.append((patch.get_facecolor(),
                                             patch.get_edgecolor()))
                patch.set_facecolor('none')
                patch.set_edgecolor('none')
        else:
            kwargs.setdefault('facecolor', rcParams['savefig.facecolor'])
            kwargs.setdefault('edgecolor', rcParams['savefig.edgecolor'])

        if frameon:
            original_frameon = self.get_frameon()
            self.set_frameon(frameon)

        self.canvas.print_figure(*args, **kwargs)

        if frameon:
            self.set_frameon(original_frameon)

        if transparent:
            for ax, cc in zip(self.axes, original_axes_colors):
                ax.patch.set_facecolor(cc[0])
                ax.patch.set_edgecolor(cc[1])

    @docstring.dedent_interpd
    def colorbar(self, mappable, cax=None, ax=None, use_gridspec=True, **kw):
        """
        Create a colorbar for a ScalarMappable instance, *mappable*.

        Documentation for the pylab thin wrapper:
        %(colorbar_doc)s
        """
        if ax is None:
            ax = self.gca()

        # Store the value of gca so that we can set it back later on.
        current_ax = self.gca()

        if cax is None:
            if use_gridspec and isinstance(ax, SubplotBase):
                cax, kw = cbar.make_axes_gridspec(ax, **kw)
            else:
                cax, kw = cbar.make_axes(ax, **kw)
        cax._hold = True
        cb = cbar.colorbar_factory(cax, mappable, **kw)

        self.sca(current_ax)
        self.stale = True
        return cb

    def subplots_adjust(self, *args, **kwargs):
        """
        Call signature::

          subplots_adjust(left=None, bottom=None, right=None, top=None,
                              wspace=None, hspace=None)

        Update the :class:`SubplotParams` with *kwargs* (defaulting to rc when
        *None*) and update the subplot locations

        """
        self.subplotpars.update(*args, **kwargs)
        for ax in self.axes:
            if not isinstance(ax, SubplotBase):
                # Check if sharing a subplots axis
                if isinstance(ax._sharex, SubplotBase):
                    ax._sharex.update_params()
                    ax.set_position(ax._sharex.figbox)
                elif isinstance(ax._sharey, SubplotBase):
                    ax._sharey.update_params()
                    ax.set_position(ax._sharey.figbox)
            else:
                ax.update_params()
                ax.set_position(ax.figbox)
        self.stale = True

    def ginput(self, n=1, timeout=30, show_clicks=True, mouse_add=1,
               mouse_pop=3, mouse_stop=2):
        """
        Blocking call to interact with a figure.

        Wait until the user clicks *n* times on the figure, and return the
        coordinates of each click in a list.

        The buttons used for the various actions (adding points, removing
        points, terminating the inputs) can be overridden via the
        arguments *mouse_add*, *mouse_pop* and *mouse_stop*, that give
        the associated mouse button: 1 for left, 2 for middle, 3 for
        right.

        Parameters
        ----------
        n : int, optional, default: 1
            Number of mouse clicks to accumulate. If negative, accumulate
            clicks until the input is terminated manually.
        timeout : scalar, optional, default: 30
            Number of seconds to wait before timing out. If zero or negative
            will never timeout.
        show_clicks : bool, optional, default: False
            If True, show a red cross at the location of each click.
        mouse_add : int, one of (1, 2, 3), optional, default: 1 (left click)
            Mouse button used to add points.
        mouse_pop : int, one of (1, 2, 3), optional, default: 3 (right click)
            Mouse button used to remove the most recently added point.
        mouse_stop : int, one of (1, 2, 3), optional, default: 2 (middle click)
            Mouse button used to stop input.

        Returns
        -------
        points : list of tuples
            A list of the clicked (x, y) coordinates.

        Notes
        -----
        The keyboard can also be used to select points in case your mouse
        does not have one or more of the buttons.  The delete and backspace
        keys act like right clicking (i.e., remove last point), the enter key
        terminates input and any other key (not already used by the window
        manager) selects a point.
        """

        blocking_mouse_input = BlockingMouseInput(self,
                                                  mouse_add=mouse_add,
                                                  mouse_pop=mouse_pop,
                                                  mouse_stop=mouse_stop)
        return blocking_mouse_input(n=n, timeout=timeout,
                                    show_clicks=show_clicks)

    def waitforbuttonpress(self, timeout=-1):
        """
        Blocking call to interact with the figure.

        This will return True is a key was pressed, False if a mouse
        button was pressed and None if *timeout* was reached without
        either being pressed.

        If *timeout* is negative, does not timeout.
        """

        blocking_input = BlockingKeyMouseInput(self)
        return blocking_input(timeout=timeout)

    def get_default_bbox_extra_artists(self):
        bbox_artists = [artist for artist in self.get_children()
                        if artist.get_visible()]
        for ax in self.axes:
            if ax.get_visible():
                bbox_artists.extend(ax.get_default_bbox_extra_artists())
        # we don't want the figure's patch to influence the bbox calculation
        bbox_artists.remove(self.patch)
        return bbox_artists

    def get_tightbbox(self, renderer):
        """
        Return a (tight) bounding box of the figure in inches.

        It only accounts axes title, axis labels, and axis
        ticklabels. Needs improvement.
        """

        bb = []
        for ax in self.axes:
            if ax.get_visible():
                bb.append(ax.get_tightbbox(renderer))

        if len(bb) == 0:
            return self.bbox_inches

        _bbox = Bbox.union([b for b in bb if b.width != 0 or b.height != 0])

        bbox_inches = TransformedBbox(_bbox,
                                      Affine2D().scale(1. / self.dpi))

        return bbox_inches

<<<<<<< HEAD
    def constrained_layout(self, renderer=None, pad=0.01, h_pad=None,
                     w_pad=None):
        """
        Use layoutbox to determine pos positions withing axes.

        pad : float
          padding between the figure edge and the edges of subplots,
          as a fraction of the font-size.
        h_pad, w_pad : float
          padding (height/width) between edges of adjacent subplots.
          Defaults to `pad_inches`.
        """

        # Prob should convert pad to inches or pixels or...

        if h_pad is None:
            h_pad = pad
        if w_pad is None:
            w_pad = pad

        axes = self.axes
        fig = self
        if renderer is None:
            renderer = fig.canvas.get_renderer()
        invTransFig = fig.transFigure.inverted().transform_bbox

        # list of unique gridspecs that contain the child axes:
        gss = set([])
        for ax in axes:
            if hasattr(ax,'get_subplotspec'):
                gss.add(ax.get_subplotspec().get_gridspec())

        # try to make pos sizes...
        #print('**************')

        for ax in axes:
            pos = ax.get_position()
            bbox = invTransFig(ax.get_tightbbox(renderer=renderer))
            ax.poslayoutbox.set_left_margin_min(-bbox.x0+pos.x0+w_pad)
            ax.poslayoutbox.set_right_margin_min(bbox.x1-pos.x1+w_pad)
            ax.poslayoutbox.set_bottom_margin_min(-bbox.y0+pos.y0+h_pad)
            ax.poslayoutbox.set_top_margin_min(bbox.y1-pos.y1+h_pad)

        # now we need to match up margins, but only subplots in the same gridspec.
        for gs in gss:
            subplotlayouts = gs.layoutbox.find_child_subplots()
            if len(subplotlayouts) > 1:
                # pass
                layoutbox.match_margins(subplotlayouts, levels=2)
            # and update the layout for this gridspec.
            #gs.layoutbox.update_variables()

        fig.layoutbox.update_variables()
        # Now set the position of the axes...

        for ax in axes:
            newpos = ax.poslayoutbox.get_rect()
            ax.set_position(newpos)

    def tight_layout(self, renderer=None, pad=1.08, h_pad=None,
                     w_pad=None, rect=None):
=======
    def tight_layout(self, renderer=None, pad=1.08, h_pad=None, w_pad=None,
                     rect=None):
>>>>>>> fad6deb9
        """
        Adjust subplot parameters to give specified padding.

        Parameters:

          pad : float
            padding between the figure edge and the edges of subplots,
            as a fraction of the font-size.
          h_pad, w_pad : float
            padding (height/width) between edges of adjacent subplots.
            Defaults to `pad_inches`.
          rect : if rect is given, it is interpreted as a rectangle
            (left, bottom, right, top) in the normalized figure
            coordinate that the whole subplots area (including
            labels) will fit into. Default is (0, 0, 1, 1).
        """

        from .tight_layout import (
            get_renderer, get_subplotspec_list, get_tight_layout_figure)

        subplotspec_list = get_subplotspec_list(self.axes)
        if None in subplotspec_list:
            warnings.warn("This figure includes Axes that are not compatible "
                          "with tight_layout, so results might be incorrect.")

        if renderer is None:
            renderer = get_renderer(self)

        kwargs = get_tight_layout_figure(
            self, self.axes, subplotspec_list, renderer,
            pad=pad, h_pad=h_pad, w_pad=w_pad, rect=rect)
        self.subplots_adjust(**kwargs)


def figaspect(arg):
    """
    Create a figure with specified aspect ratio.  If *arg* is a number,
    use that aspect ratio.  If *arg* is an array, figaspect will
    determine the width and height for a figure that would fit array
    preserving aspect ratio.  The figure width, height in inches are
    returned.  Be sure to create an axes with equal with and height,
    e.g.,

    Example usage::

      # make a figure twice as tall as it is wide
      w, h = figaspect(2.)
      fig = Figure(figsize=(w,h))
      ax = fig.add_axes([0.1, 0.1, 0.8, 0.8])
      ax.imshow(A, **kwargs)


      # make a figure with the proper aspect for an array
      A = rand(5,3)
      w, h = figaspect(A)
      fig = Figure(figsize=(w,h))
      ax = fig.add_axes([0.1, 0.1, 0.8, 0.8])
      ax.imshow(A, **kwargs)

    Thanks to Fernando Perez for this function
    """

    isarray = hasattr(arg, 'shape') and not np.isscalar(arg)

    # min/max sizes to respect when autoscaling.  If John likes the idea, they
    # could become rc parameters, for now they're hardwired.
    figsize_min = np.array((4.0, 2.0))  # min length for width/height
    figsize_max = np.array((16.0, 16.0))  # max length for width/height

    # Extract the aspect ratio of the array
    if isarray:
        nr, nc = arg.shape[:2]
        arr_ratio = float(nr) / nc
    else:
        arr_ratio = float(arg)

    # Height of user figure defaults
    fig_height = rcParams['figure.figsize'][1]

    # New size for the figure, keeping the aspect ratio of the caller
    newsize = np.array((fig_height / arr_ratio, fig_height))

    # Sanity checks, don't drop either dimension below figsize_min
    newsize /= min(1.0, *(newsize / figsize_min))

    # Avoid humongous windows as well
    newsize /= max(1.0, *(newsize / figsize_max))

    # Finally, if we have a really funky aspect ratio, break it but respect
    # the min/max dimensions (we don't want figures 10 feet tall!)
    newsize = np.clip(newsize, figsize_min, figsize_max)
    return newsize

docstring.interpd.update(Figure=martist.kwdoc(Figure))<|MERGE_RESOLUTION|>--- conflicted
+++ resolved
@@ -1999,7 +1999,6 @@
 
         return bbox_inches
 
-<<<<<<< HEAD
     def constrained_layout(self, renderer=None, pad=0.01, h_pad=None,
                      w_pad=None):
         """
@@ -2059,12 +2058,8 @@
             newpos = ax.poslayoutbox.get_rect()
             ax.set_position(newpos)
 
-    def tight_layout(self, renderer=None, pad=1.08, h_pad=None,
-                     w_pad=None, rect=None):
-=======
     def tight_layout(self, renderer=None, pad=1.08, h_pad=None, w_pad=None,
-                     rect=None):
->>>>>>> fad6deb9
+                    rect=None):
         """
         Adjust subplot parameters to give specified padding.
 
