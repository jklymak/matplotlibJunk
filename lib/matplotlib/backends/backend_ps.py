--- conflicted
+++ resolved
@@ -76,7 +76,7 @@
         self._cached["gs_exe"] = gs_exe
         return gs_exe
 
-    
+
     @property
     def gs_version(self):
         """
@@ -101,7 +101,7 @@
         True if the installed ghostscript supports ps2write device.
         """
         return self.gs_version[0] >= 9
-    
+
 ps_backend_helper = PsBackendHelper()
 
 papersize = {'letter': (8.5,11),
@@ -1459,14 +1459,6 @@
     # the original bbox can be restored during the pstoeps step.
 
     if eps:
-<<<<<<< HEAD
-        # pstoeps(tmpfile, bbox, rotated=rotated)
-
-        # For some versions of gs, above steps result in an ps file
-        # where the original bbox is no more correct. Do not adjust
-        # bbox for now.
-        pstoeps(tmpfile)
-=======
         # For some versions of gs, above steps result in an ps file
         # where the original bbox is no more correct. Do not adjust
         # bbox for now.
@@ -1475,7 +1467,6 @@
             pstoeps(tmpfile, bbox, rotated=rotated)
         else:
             pstoeps(tmpfile)
->>>>>>> 795e700f
 
 
 def xpdf_distill(tmpfile, eps=False, ptype='letter', bbox=None, rotated=False):
@@ -1606,15 +1597,9 @@
     # Modify the header:
     while line:
         if line.startswith('%!PS'):
-<<<<<<< HEAD
             print("%!PS-Adobe-3.0 EPSF-3.0", file=epsh)
             if bbox:
                 print(bbox_info, file=epsh)
-=======
-            print >>epsh, "%!PS-Adobe-3.0 EPSF-3.0"
-            if bbox:
-                print >>epsh, bbox_info
->>>>>>> 795e700f
         elif line.startswith('%%EndComments'):
             epsh.write(line)
             print('%%BeginProlog', file=epsh)
