"""
Figure and Axes text
"""
from __future__ import division
import re, math

import numpy as npy

import matplotlib
from matplotlib import verbose
from matplotlib import cbook
from matplotlib import rcParams
import artist
from artist import Artist
from cbook import enumerate, is_string_like, maxdict, is_numlike
from font_manager import FontProperties
from patches import bbox_artist, YAArrow
from transforms import Affine2D, Bbox
from lines import Line2D

import matplotlib.nxutils as nxutils

def _process_text_args(override, fontdict=None, **kwargs):
    "Return an override dict.  See 'text' docstring for info"

    if fontdict is not None:
        override.update(fontdict)

    override.update(kwargs)
    return override

# Extracted from Text's method to serve as a function
def get_rotation(rotation):
    'return the text angle as float'
    if rotation in ('horizontal', None):
        angle = 0.
    elif rotation == 'vertical':
        angle = 90.
    else:
        angle = float(rotation)
    return angle%360

# these are not available for the object inspector until after the
# class is build so we define an initial set here for the init
# function and they will be overridden after object defn
artist.kwdocd['Text'] =  """\
    alpha: float
    animated: [True | False]
    backgroundcolor: any matplotlib color
    bbox: rectangle prop dict plus key 'pad' which is a pad in points
    clip_box: a matplotlib.transform.Bbox instance
    clip_on: [True | False]
    color: any matplotlib color
    family: [ 'serif' | 'sans-serif' | 'cursive' | 'fantasy' | 'monospace' ]
    figure: a matplotlib.figure.Figure instance
    fontproperties: a matplotlib.font_manager.FontProperties instance
    horizontalalignment or ha: [ 'center' | 'right' | 'left' ]
    label: any string
    linespacing: float
    lod: [True | False]
    multialignment: ['left' | 'right' | 'center' ]
    name or fontname: string eg, ['Sans' | 'Courier' | 'Helvetica' ...]
    position: (x,y)
    rotation: [ angle in degrees 'vertical' | 'horizontal'
    size or fontsize: [ size in points | relative size eg 'smaller', 'x-large' ]
    style or fontstyle: [ 'normal' | 'italic' | 'oblique']
    text: string
    transform: a matplotlib.transform transformation instance
    variant: [ 'normal' | 'small-caps' ]
    verticalalignment or va: [ 'center' | 'top' | 'bottom' | 'baseline' ]
    visible: [True | False]
    weight or fontweight: [ 'normal' | 'bold' | 'heavy' | 'light' | 'ultrabold' | 'ultralight']
    x: float
    y: float
    zorder: any number
    """

class Text(Artist):
    """
    Handle storing and drawing of text in window or data coordinates

    """
    zorder = 3
    def __str__(self):
        return "Text(%g,%g,%s)"%(self._y,self._y,self._text)

    def __init__(self,
                 x=0, y=0, text='',
                 color=None,          # defaults to rc params
                 verticalalignment='bottom',
                 horizontalalignment='left',
                 multialignment=None,
                 fontproperties=None, # defaults to FontProperties()
                 rotation=None,
                 linespacing=None,
                 **kwargs
                 ):
        """
        Create a Text instance at x,y with string text.

        Valid kwargs are
        %(Text)s
        """

        Artist.__init__(self)
        self.cached = maxdict(5)
        self._x, self._y = x, y

        if color is None: color = rcParams['text.color']
        if fontproperties is None: fontproperties=FontProperties()
        elif is_string_like(fontproperties): fontproperties=FontProperties(fontproperties)

        self.set_text(text)
        self.set_color(color)
        self._verticalalignment = verticalalignment
        self._horizontalalignment = horizontalalignment
        self._multialignment = multialignment
        self._rotation = rotation
        self._fontproperties = fontproperties
        self._bbox = None
        self._renderer = None
        if linespacing is None:
            linespacing = 1.2   # Maybe use rcParam later.
        self._linespacing = linespacing
        self.update(kwargs)
        #self.set_bbox(dict(pad=0))
    __init__.__doc__ = cbook.dedent(__init__.__doc__) % artist.kwdocd

    def contains(self,mouseevent):
        """Test whether the mouse event occurred in the patch.

        Returns T/F, {}
        """
        if callable(self._contains): return self._contains(self,mouseevent)

        try:
            l,b,w,h = self.get_window_extent().get_bounds()
        except:
            # TODO: why does this error occur
            #print str(self),"error looking at get_window_extent"
            return False,{}
        r = l+w
        t = b+h
        xyverts = (l,b), (l, t), (r, t), (r, b)
        x, y = mouseevent.x, mouseevent.y
        inside = nxutils.pnpoly(x, y, xyverts)
        return inside,{}

    def _get_xy_display(self):
        'get the (possibly unit converted) transformed x,y in display coords'
        x, y = self.get_position()
        return self.get_transform().transform_point((x,y))

    def _get_multialignment(self):
        if self._multialignment is not None: return self._multialignment
        else: return self._horizontalalignment

    def get_rotation(self):
        'return the text angle as float'
        return get_rotation(self._rotation)  # string_or_number -> number

    def update_from(self, other):
        'Copy properties from other to self'
        Artist.update_from(self, other)
        self._color = other._color
        self._multialignment = other._multialignment
        self._verticalalignment = other._verticalalignment
        self._horizontalalignment = other._horizontalalignment
        self._fontproperties = other._fontproperties.copy()
        self._rotation = other._rotation
        self._picker = other._picker
        self._linespacing = other._linespacing

    def _get_layout(self, renderer):
        key = self.get_prop_tup()
        if self.cached.has_key(key): return self.cached[key]

        horizLayout = []

        thisx, thisy  = 0.0, 0.0
        xmin, ymin    = 0.0, 0.0
        width, height = 0.0, 0.0
        lines = self._text.split('\n')

        whs = npy.zeros((len(lines), 2))
        horizLayout = npy.zeros((len(lines), 4))
        # Find full vertical extent of font,
        # including ascenders and descenders:
        tmp, heightt, bl = renderer.get_text_width_height_descent(
                'lp', self._fontproperties, ismath=False)
        offsety = heightt * self._linespacing

        baseline = None
        for i, line in enumerate(lines):
            w, h, d = renderer.get_text_width_height_descent(
                line, self._fontproperties, ismath=self.is_math_text(line))
            if baseline is None:
                baseline = h - d
            whs[i] = w, h
            horizLayout[i] = thisx, thisy, w, h
            thisy -= offsety
            width = max(width, w)

        ymin = horizLayout[-1][1]
        ymax = horizLayout[0][1] + horizLayout[0][3]
        height = ymax-ymin
        xmax = xmin + width

        # get the rotation matrix
        M = Affine2D().rotate_deg(self.get_rotation())

        offsetLayout = npy.zeros((len(lines), 2))
        offsetLayout[:] = horizLayout[:, 0:2]
        # now offset the individual text lines within the box
        if len(lines)>1: # do the multiline aligment
            malign = self._get_multialignment()
            if malign == 'center':
                offsetLayout[:, 0] += width/2.0 - horizLayout[:, 2] / 2.0
            elif malign == 'right':
                offsetLayout[:, 0] += width - horizLayout[:, 2]

        # the corners of the unrotated bounding box
        cornersHoriz = npy.array(
	    [(xmin, ymin), (xmin, ymax), (xmax, ymax), (xmax, ymin)],
	    npy.float_)
        # now rotate the bbox
        cornersRotated = M.transform(cornersHoriz)

        txs = cornersRotated[:, 0]
        tys = cornersRotated[:, 1]

        # compute the bounds of the rotated box
        xmin, xmax = txs.min(), txs.max()
        ymin, ymax = tys.min(), tys.max()
        width  = xmax - xmin
        height = ymax - ymin

        # Now move the box to the targe position offset the display bbox by alignment
        halign = self._horizontalalignment
        valign = self._verticalalignment

        # compute the text location in display coords and the offsets
        # necessary to align the bbox with that location
        if halign=='center':  offsetx = (xmin + width/2.0)
        elif halign=='right': offsetx = (xmin + width)
        else: offsetx = xmin

        if valign=='center': offsety = (ymin + height/2.0)
        elif valign=='top': offsety  = (ymin + height)
        elif valign=='baseline': offsety = (ymin + height) + baseline
        else: offsety = ymin

        xmin -= offsetx
        ymin -= offsety

        bbox = Bbox.from_lbwh(xmin, ymin, width, height)

        # now rotate the positions around the first x,y position
        xys = M.transform(offsetLayout)
        xys -= (offsetx, offsety)

        xs, ys = xys[:, 0], xys[:, 1]
        
        ret = bbox, zip(lines, whs, xs, ys)
        self.cached[key] = ret
        return ret

    def set_bbox(self, rectprops):
        """
        Draw a bounding box around self.  rect props are any settable
        properties for a rectangle, eg facecolor='red', alpha=0.5.

          t.set_bbox(dict(facecolor='red', alpha=0.5))

        ACCEPTS: rectangle prop dict plus key 'pad' which is a pad in points
        """
        self._bbox = rectprops

    # MGDTODO: The clipping here could be generalized
    def draw(self, renderer):
        #return
        if renderer is not None:
            self._renderer = renderer
        if not self.get_visible(): return
        if self._text=='': return

        gc = renderer.new_gc()
        gc.set_foreground(self._color)
        gc.set_alpha(self._alpha)
        if self.get_clip_on():
            gc.set_clip_rectangle(self.clipbox)

        if self._bbox:
            bbox_artist(self, renderer, self._bbox)
        angle = self.get_rotation()

        bbox, info = self._get_layout(renderer)
        trans = self.get_transform()
        posx, posy = self.get_position()
        posx, posy = trans.transform_point((posx, posy))
        canvasw, canvash = renderer.get_canvas_width_height()
        
        if rcParams['text.usetex']:
            for line, wh, x, y in info:
                x = x + posx
                y = y + posy
                if renderer.flipy():
                    y = canvash-y

                renderer.draw_tex(gc, x, y, line,
                                  self._fontproperties, angle)
            return

        for line, wh, x, y in info:
            x = x + posx
            y = y + posy
            if renderer.flipy():
                y = canvash-y
                
            renderer.draw_text(gc, x, y, line,
                               self._fontproperties, angle,
                               ismath=self.is_math_text(line))
            
    def get_color(self):
        "Return the color of the text"
        return self._color

    def get_font_properties(self):
        "Return the font object"
        return self._fontproperties

    def get_name(self):
        "Return the font name as string"
        return self._fontproperties.get_family()[-1]  #  temporary hack.

    def get_style(self):
        "Return the font style as string"
        return self._fontproperties.get_style()

    def get_size(self):
        "Return the font size as integer"
        return self._fontproperties.get_size_in_points()

    def get_weight(self):
        "Get the font weight as string"
        return self._fontproperties.get_weight()

    def get_fontname(self):
        'alias for get_name'
        return self._fontproperties.get_family()[-1]  #  temporary hack.

    def get_fontstyle(self):
        'alias for get_style'
        return self._fontproperties.get_style()

    def get_fontsize(self):
        'alias for get_size'
        return self._fontproperties.get_size_in_points()

    def get_fontweight(self):
        'alias for get_weight'
        return self._fontproperties.get_weight()


    def get_ha(self):
        'alias for get_horizontalalignment'
        return self.get_horizontalalignment()

    def get_horizontalalignment(self):
        "Return the horizontal alignment as string"
        return self._horizontalalignment

    def get_position(self):
        "Return x, y as tuple"
        x = float(self.convert_xunits(self._x))
        y = float(self.convert_yunits(self._y))
        return x, y

    def get_prop_tup(self):
        """
        Return a hashable tuple of properties

        Not intended to be human readable, but useful for backends who
        want to cache derived information about text (eg layouts) and
        need to know if the text has changed
        """
        x, y = self.get_position()
        return (x, y, self._text, self._color,
                self._verticalalignment, self._horizontalalignment,
                hash(self._fontproperties), self._rotation
                )

    def get_text(self):
        "Get the text as string"
        return self._text

    def get_va(self):
        'alias for getverticalalignment'
        return self.get_verticalalignment()

    def get_verticalalignment(self):
        "Return the vertical alignment as string"
        return self._verticalalignment

    def get_window_extent(self, renderer=None):
        #return _unit_box
        if not self.get_visible(): return Bbox.unit()
        if self._text == '':
            tx, ty = self._get_xy_display()
            return Bbox.from_lbwh(tx,ty,0,0)

        if renderer is not None:
            self._renderer = renderer
        if self._renderer is None:
            raise RuntimeError('Cannot get window extent w/o renderer')

        angle = self.get_rotation()
        bbox, info = self._get_layout(self._renderer)
        x, y = self.get_position()
        x, y = self.get_transform().transform_point((x, y))
        bbox = bbox.translated(x, y)
        return bbox

    def set_backgroundcolor(self, color):
        """
        Set the background color of the text by updating the bbox (see set_bbox for more info)

        ACCEPTS: any matplotlib color
        """
        if self._bbox is None:
            self._bbox = dict(facecolor=color, edgecolor=color)
        else:
            self._bbox.update(dict(facecolor=color))



    def set_color(self, color):
        """
        Set the foreground color of the text

        ACCEPTS: any matplotlib color
        """
        # Make sure it is hashable, or get_prop_tup will fail.
        try:
            hash(color)
        except TypeError:
            color = tuple(color)
        self._color = color

    def set_ha(self, align):
        'alias for set_horizontalalignment'
        self.set_horizontalalignment(align)

    def set_horizontalalignment(self, align):
        """
        Set the horizontal alignment to one of

        ACCEPTS: [ 'center' | 'right' | 'left' ]
        """
        legal = ('center', 'right', 'left')
        if align not in legal:
            raise ValueError('Horizontal alignment must be one of %s' % str(legal))
        self._horizontalalignment = align

    def set_ma(self, align):
        'alias for set_verticalalignment'
        self.set_multialignment(align)


    def set_multialignment(self, align):
        """
        Set the alignment for multiple lines layout.  The layout of the
        bounding box of all the lines is determined bu the horizontalalignment
        and verticalalignment properties, but the multiline text within that
        box can be

        ACCEPTS: ['left' | 'right' | 'center' ]
        """
        legal = ('center', 'right', 'left')
        if align not in legal:
            raise ValueError('Horizontal alignment must be one of %s' % str(legal))
        self._multialignment = align

    def set_linespacing(self, spacing):
        """
        Set the line spacing as a multiple of the font size.
        Default is 1.2.

        ACCEPTS: float
        """
        self._linespacing = spacing

    def set_family(self, fontname):
        """
        Set the font family

        ACCEPTS: [ 'serif' | 'sans-serif' | 'cursive' | 'fantasy' | 'monospace' ]
        """
        self._fontproperties.set_family(fontname)

    def set_variant(self, variant):
        """
        Set the font variant, eg,

        ACCEPTS: [ 'normal' | 'small-caps' ]
        """
        self._fontproperties.set_variant(variant)

    def set_name(self, fontname):
        """
        Set the font name,

        ACCEPTS: string eg, ['Sans' | 'Courier' | 'Helvetica' ...]
        """
        self._fontproperties.set_family(fontname)

    def set_fontname(self, fontname):
        'alias for set_name'
        self.set_family(fontname)

    def set_style(self, fontstyle):
        """
        Set the font style

        ACCEPTS: [ 'normal' | 'italic' | 'oblique']
        """
        self._fontproperties.set_style(fontstyle)

    def set_fontstyle(self, fontstyle):
        'alias for set_style'
        self._fontproperties.set_style(fontstyle)

    def set_size(self, fontsize):
        """
        Set the font size, eg, 8, 10, 12, 14...

        ACCEPTS: [ size in points | relative size eg 'smaller', 'x-large' ]
        """
        self._fontproperties.set_size(fontsize)

    def set_fontsize(self, fontsize):
        'alias for set_size'
        self._fontproperties.set_size(fontsize)

    def set_fontweight(self, weight):
        'alias for set_weight'
        self._fontproperties.set_weight(weight)

    def set_weight(self, weight):
        """
        Set the font weight

        ACCEPTS: [ 'normal' | 'bold' | 'heavy' | 'light' | 'ultrabold' | 'ultralight']
        """
        self._fontproperties.set_weight(weight)

    def set_position(self, xy):
        """
        Set the xy position of the text

        ACCEPTS: (x,y)
        """
        self.set_x(xy[0])
        self.set_y(xy[1])

    def set_x(self, x):
        """
        Set the x position of the text

        ACCEPTS: float
        """
        self._x = x


    def set_y(self, y):
        """
        Set the y position of the text

        ACCEPTS: float
        """
        self._y = y


    def set_rotation(self, s):
        """
        Set the rotation of the text

        ACCEPTS: [ angle in degrees 'vertical' | 'horizontal'
        """
        self._rotation = s



    def set_va(self, align):
        'alias for set_verticalalignment'
        self.set_verticalalignment(align)

    def set_verticalalignment(self, align):
        """
        Set the vertical alignment

        ACCEPTS: [ 'center' | 'top' | 'bottom' | 'baseline' ]
        """
        legal = ('top', 'bottom', 'center', 'baseline')
        if align not in legal:
            raise ValueError('Vertical alignment must be one of %s' % str(legal))

        self._verticalalignment = align

    def set_text(self, s):
        """
        Set the text string s

        ACCEPTS: string or anything printable with '%s' conversion
        """
        self._text = '%s' % (s,)

    def is_math_text(self, s):
        if rcParams['text.usetex']: return 'TeX'        

        # Did we find an even number of non-escaped dollar signs?
        # If so, treat is as math text.
        dollar_count = s.count(r'$') - s.count(r'\$')
        if dollar_count > 0 and dollar_count % 2 == 0:
            return True

        return False

    def set_fontproperties(self, fp):
        """
        Set the font properties that control the text

        ACCEPTS: a matplotlib.font_manager.FontProperties instance
        """
        self._fontproperties = fp

artist.kwdocd['Text'] = artist.kwdoc(Text)


class TextWithDash(Text):
    """
    This is basically a Text with a dash (drawn with a Line2D)
    before/after it. It is intended to be a drop-in replacement
    for Text, and should behave identically to Text when
    dashlength=0.0.

    The dash always comes between the point specified by
    set_position() and the text. When a dash exists, the
    text alignment arguments (horizontalalignment,
    verticalalignment) are ignored.

    dashlength is the length of the dash in canvas units.
    (default=0.0).

    dashdirection is one of 0 or 1, npy.where 0 draws the dash
    after the text and 1 before.
    (default=0).

    dashrotation specifies the rotation of the dash, and
    should generally stay None. In this case
    self.get_dashrotation() returns self.get_rotation().
    (I.e., the dash takes its rotation from the text's
    rotation). Because the text center is projected onto
    the dash, major deviations in the rotation cause
    what may be considered visually unappealing results.
    (default=None).

    dashpad is a padding length to add (or subtract) space
    between the text and the dash, in canvas units.
    (default=3).

    dashpush "pushes" the dash and text away from the point
    specified by set_position() by the amount in canvas units.
    (default=0)

    NOTE: The alignment of the two objects is based on the
    bbox of the Text, as obtained by get_window_extent().
    This, in turn, appears to depend on the font metrics
    as given by the rendering backend. Hence the quality
    of the "centering" of the label text with respect to
    the dash varies depending on the backend used.

    NOTE2: I'm not sure that I got the get_window_extent()
    right, or whether that's sufficient for providing the
    object bbox.
    """
    __name__ = 'textwithdash'

    def __str__(self):
        return "TextWithDash(%g,%g,%s)"%(self._x,self._y,self._text)
    def __init__(self,
                 x=0, y=0, text='',
                 color=None,          # defaults to rc params
                 verticalalignment='center',
                 horizontalalignment='center',
                 multialignment=None,
                 fontproperties=None, # defaults to FontProperties()
                 rotation=None,
                 linespacing=None,
                 dashlength=0.0,
                 dashdirection=0,
                 dashrotation=None,
                 dashpad=3,
                 dashpush=0,
                 xaxis=True,
                 ):

        Text.__init__(self, x=x, y=y, text=text, color=color,
                      verticalalignment=verticalalignment,
                      horizontalalignment=horizontalalignment,
                      multialignment=multialignment,
                      fontproperties=fontproperties,
                      rotation=rotation,
                      linespacing=linespacing)

        # The position (x,y) values for text and dashline
        # are bogus as given in the instantiation; they will
        # be set correctly by update_coords() in draw()

        self.dashline = Line2D(xdata=(x, x),
                               ydata=(y, y),
                               color='k',
                               linestyle='-')

        self._dashx = float(x)
        self._dashy = float(y)
        self._dashlength = dashlength
        self._dashdirection = dashdirection
        self._dashrotation = dashrotation
        self._dashpad = dashpad
        self._dashpush = dashpush

        #self.set_bbox(dict(pad=0))

    def draw(self, renderer):
        self.update_coords(renderer)
        Text.draw(self, renderer)
        if self.get_dashlength() > 0.0:
            self.dashline.draw(renderer)

    def update_coords(self, renderer):
        """Computes the actual x,y coordinates for
        text based on the input x,y and the
        dashlength. Since the rotation is with respect
        to the actual canvas's coordinates we need to
        map back and forth.
        """
        dashx, dashy = self.get_position()
        dashlength = self.get_dashlength()
        # Shortcircuit this process if we don't have a dash
        if dashlength == 0.0:
            self._x, self._y = dashx, dashy
            return

        dashrotation = self.get_dashrotation()
        dashdirection = self.get_dashdirection()
        dashpad = self.get_dashpad()
        dashpush = self.get_dashpush()

        angle = get_rotation(dashrotation)
        theta = npy.pi*(angle/180.0+dashdirection-1)
        cos_theta, sin_theta = npy.cos(theta), npy.sin(theta)

        transform = self.get_transform()

        # Compute the dash end points
        # The 'c' prefix is for canvas coordinates
        cxy = transform.transform_point((dashx, dashy))
        cd = npy.array([cos_theta, sin_theta])
        c1 = cxy+dashpush*cd
        c2 = cxy+(dashpush+dashlength)*cd

        inverse = transform.inverted()
        (x1, y1) = inverse.transform_point(tuple(c1))
        (x2, y2) = inverse.transform_point(tuple(c2))
        self.dashline.set_data((x1, x2), (y1, y2))

        # We now need to extend this vector out to
        # the center of the text area.
        # The basic problem here is that we're "rotating"
        # two separate objects but want it to appear as
        # if they're rotated together.
        # This is made non-trivial because of the
        # interaction between text rotation and alignment -
        # text alignment is based on the bbox after rotation.
        # We reset/force both alignments to 'center'
        # so we can do something relatively reasonable.
        # There's probably a better way to do this by
        # embedding all this in the object's transformations,
        # but I don't grok the transformation stuff
        # well enough yet.
        we = Text.get_window_extent(self, renderer=renderer)
        w, h = we.width, we.height
        # Watch for zeros
        if sin_theta == 0.0:
            dx = w
            dy = 0.0
        elif cos_theta == 0.0:
            dx = 0.0
            dy = h
        else:
            tan_theta = sin_theta/cos_theta
            dx = w
            dy = w*tan_theta
            if dy > h or dy < -h:
                dy = h
                dx = h/tan_theta
        cwd = npy.array([dx, dy])/2
        cwd *= 1+dashpad/npy.sqrt(npy.dot(cwd,cwd))
        cw = c2+(dashdirection*2-1)*cwd

        self._x, self._y = inverse.transform_point(tuple(cw))

        # Now set the window extent
        # I'm not at all sure this is the right way to do this.
        we = Text.get_window_extent(self, renderer=renderer)
        self._twd_window_extent = we.frozen()
        self._twd_window_extent.update_from_data_xy(npy.array([c1]), False)

        # Finally, make text align center
        Text.set_horizontalalignment(self, 'center')
        Text.set_verticalalignment(self, 'center')

    def get_window_extent(self, renderer=None):
        self.update_coords(renderer)
        if self.get_dashlength() == 0.0:
            return Text.get_window_extent(self, renderer=renderer)
        else:
            return self._twd_window_extent

    def get_dashlength(self):
        return self._dashlength

    def set_dashlength(self, dl):
        """
        Set the length of the dash.

        ACCEPTS: float
        """
        self._dashlength = dl

    def get_dashdirection(self):
        return self._dashdirection

    def set_dashdirection(self, dd):
        """
        Set the direction of the dash following the text.
        1 is before the text and 0 is after. The default
        is 0, which is what you'd want for the typical
        case of ticks below and on the left of the figure.

        ACCEPTS: int
        """
        self._dashdirection = dd

    def get_dashrotation(self):
        if self._dashrotation == None:
            return self.get_rotation()
        else:
            return self._dashrotation

    def set_dashrotation(self, dr):
        """
        Set the rotation of the dash.

        ACCEPTS: float
        """
        self._dashrotation = dr

    def get_dashpad(self):
        return self._dashpad

    def set_dashpad(self, dp):
        """
        Set the "pad" of the TextWithDash, which
        is the extra spacing between the dash and
        the text, in canvas units.

        ACCEPTS: float
        """
        self._dashpad = dp

    def get_dashpush(self):
        return self._dashpush

    def set_dashpush(self, dp):
        """
        Set the "push" of the TextWithDash, which
        is the extra spacing between the beginning
        of the dash and the specified position.

        ACCEPTS: float
        """
        self._dashpush = dp

    def get_position(self):
        "Return x, y as tuple"
        return self._dashx, self._dashy

    def set_position(self, xy):
        """
        Set the xy position of the TextWithDash.

        ACCEPTS: (x,y)
        """
        self.set_x(xy[0])
        self.set_y(xy[1])

    def set_x(self, x):
        """
        Set the x position of the TextWithDash.

        ACCEPTS: float
        """
        self._dashx = float(x)

    def set_y(self, y):
        """
        Set the y position of the TextWithDash.

        ACCEPTS: float
        """
        self._dashy = float(y)

    def set_transform(self, t):
        """
        Set the Transformation instance used by this artist.

        ACCEPTS: a matplotlib.transform transformation instance
        """
        Text.set_transform(self, t)
        self.dashline.set_transform(t)

    def get_figure(self):
        'return the figure instance'
        return self.figure

    def set_figure(self, fig):
        """
        Set the figure instance the artist belong to.

        ACCEPTS: a matplotlib.figure.Figure instance
        """
        Text.set_figure(self, fig)
        self.dashline.set_figure(fig)

artist.kwdocd['TextWithDash'] = artist.kwdoc(TextWithDash)

class Annotation(Text):
    """
    A Text class to make annotating things in the figure: Figure,
    Axes, Point, Rectangle, etc... easier
    """
    def __str__(self):
        return "Annotation(%g,%g,%s)"%(self.xy[0],self.xy[1],self._text)
    def __init__(self, s, xy,
                 xytext=None,
                 xycoords='data',
                 textcoords=None,
                 arrowprops=None,
                 **kwargs):
        """
        Annotate the x,y point xy with text s at x,y location xytext
        (xytext if None defaults to xy and textcoords if None defaults
        to xycoords).

        arrowprops, if not None, is a dictionary of line properties
        (see matplotlib.lines.Line2D) for the arrow that connects
        annotation to the point.   Valid keys are

          - width : the width of the arrow in points
          - frac  : the fraction of the arrow length occupied by the head
          - headwidth : the width of the base of the arrow head in points
          - shrink: often times it is convenient to have the arrowtip
            and base a bit away from the text and point being
            annotated.  If d is the distance between the text and
            annotated point, shrink will shorten the arrow so the tip
            and base are shink percent of the distance d away from the
            endpoints.  ie, shrink=0.05 is 5%%
          - any key for matplotlib.patches.polygon

        xycoords and textcoords are strings that indicate the
        coordinates of xy and xytext.

           'figure points'   : points from the lower left corner of the figure
           'figure pixels'   : pixels from the lower left corner of the figure                           'figure fraction' : 0,0 is lower left of figure and 1,1 is upper, right
           'axes points'     : points from lower left corner of axes
           'axes pixels'     : pixels from lower left corner of axes
           'axes fraction'   : 0,1 is lower left of axes and 1,1 is upper right
           'data'            : use the coordinate system of the object being annotated (default)
           'polar'           : you can specify theta, r for the annotation, even
                               in cartesian plots.  Note that if you
                               are using a polar axes, you do not need
                               to specify polar for the coordinate
                               system since that is the native"data" coordinate system.

        If a points or pixels option is specified, values will be
        added to the left, bottom and if negative, values will be
        subtracted from the top, right.  Eg,

          # 10 points to the right of the left border of the axes and
          # 5 points below the top border
          xy=(10,-5), xycoords='axes points'

        Additional kwargs are Text properties:

        %(Text)s

        """
        if xytext is None:
            xytext = xy
        if textcoords is None:
            textcoords = xycoords
        # we'll draw ourself after the artist we annotate by default
        x,y = self.xytext = xytext
        Text.__init__(self, x, y, s, **kwargs)
        self.xy = xy
        self.arrowprops = arrowprops
        self.arrow = None
        self.xycoords = xycoords
        self.textcoords = textcoords
    __init__.__doc__ = cbook.dedent(__init__.__doc__) % artist.kwdocd

    def contains(self,event):
        t,tinfo = Text.contains(self,event)
        if self.arrow is not None:
            a,ainfo=self.arrow.contains(event)
            t = t or a
        return t,tinfo


    def set_clip_box(self, clipbox):
        """
        Set the artist's clip Bbox

        ACCEPTS: a matplotlib.transform.Bbox instance
        """
        Text.set_clip_box(self, clipbox)

    # MGDTODO: Abstract this out -- this seems weird to have this big "switch" here
    def _get_xy(self, x, y, s):
        if s=='data':
            trans = self.axes.transData
<<<<<<< HEAD
            return trans.transform_point((x, y))
=======
            x = float(self.convert_xunits(x))
            y = float(self.convert_yunits(y))
            return trans.xy_tup((x,y))
>>>>>>> f04f5667
        elif s=='polar':
            theta, r = x, y
            x = r*npy.cos(theta)
            y = r*npy.sin(theta)
            trans = self.axes.transData
            return trans.transform_point((x,y))
        elif s=='figure points':
            #points from the lower left corner of the figure
            dpi = self.figure.dpi
            l,b,w,h = self.figure.bbox.bounds
            r = l+w
            t = b+h

            x *= dpi/72.
            y *= dpi/72.
            if x<0:
                x = r + x
            if y<0:
                y = t + y
            return x,y
        elif s=='figure pixels':
            #pixels from the lower left corner of the figure
            l,b,w,h = self.figure.bbox.bounds
            r = l+w
            t = b+h
            if x<0:
                x = r + x
            if y<0:
                y = t + y
            return x, y
        elif s=='figure fraction':
            #(0,0) is lower left, (1,1) is upper right of figure
            trans = self.figure.transFigure
            return trans.transform_point((x,y))
        elif s=='axes points':
            #points from the lower left corner of the axes
            dpi = self.figure.dpi
            l,b,w,h = self.axes.bbox.bounds
            r = l+w
            t = b+h
            if x<0:
                x = r + x*dpi/72.
            else:
                x = l + x*dpi/72.
            if y<0:
                y = t + y*dpi/72.
            else:
                y = b + y*dpi/72.
            return x, y
        elif s=='axes pixels':
            #pixels from the lower left corner of the axes

            l,b,w,h = self.axes.bbox.bounds
            r = l+w
            t = b+h
            if x<0:
                x = r + x
            else:
                x = l + x
            if y<0:
                y = t + y
            else:
                y = b + y
            return x, y
        elif s=='axes fraction':
            #(0,0) is lower left, (1,1) is upper right of axes
            trans = self.axes.transAxes
            return trans.transform_point((x, y))


    def update_positions(self, renderer):

        x, y = self.xytext
        self._x, self._y = self._get_xy(x, y, self.textcoords)


        x, y = self.xy
        x, y = self._get_xy(x, y, self.xycoords)

        if self.arrowprops:
            x0, y0 = x, y
            l,b,w,h = self.get_window_extent(renderer).bounds
            dpi = self.figure.dpi
            r = l+w
            t = b+h
            xc = 0.5*(l+r)
            yc = 0.5*(b+t)
            # pick the x,y corner of the text bbox closest to point
            # annotated
            dsu = [(abs(val-x0), val) for val in l, r, xc]
            dsu.sort()
            d, x = dsu[0]

            dsu = [(abs(val-y0), val) for val in b, t, yc]
            dsu.sort()
            d, y = dsu[0]


            d = self.arrowprops.copy()
            width = d.pop('width', 4)
            headwidth = d.pop('headwidth', 12)
            frac = d.pop('frac', 0.1)
            shrink = d.pop('shrink', 0.0)

            theta = math.atan2(y-y0, x-x0)
            r = math.sqrt((y-y0)**2. + (x-x0)**2.)
            dx = shrink*r*math.cos(theta)
            dy = shrink*r*math.sin(theta)

            self.arrow = YAArrow(self.figure.dpi, (x0+dx,y0+dy), (x-dx, y-dy),
                            width=width, headwidth=headwidth, frac=frac,
                            **d)
            self.arrow.set_clip_box(self.get_clip_box())

    def draw(self, renderer):
        self.update_positions(renderer)

        if self.arrow is not None:
            self.arrow.draw(renderer)

        Text.draw(self, renderer)


artist.kwdocd['Annotation'] = Annotation.__init__.__doc__<|MERGE_RESOLUTION|>--- conflicted
+++ resolved
@@ -1041,13 +1041,9 @@
     def _get_xy(self, x, y, s):
         if s=='data':
             trans = self.axes.transData
-<<<<<<< HEAD
-            return trans.transform_point((x, y))
-=======
             x = float(self.convert_xunits(x))
             y = float(self.convert_yunits(y))
-            return trans.xy_tup((x,y))
->>>>>>> f04f5667
+            return trans.transform_point((x, y))
         elif s=='polar':
             theta, r = x, y
             x = r*npy.cos(theta)
