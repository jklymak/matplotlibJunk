"""
The rcsetup module contains the default values and the validation code for
customization using matplotlib's rc settings.

Each rc setting is assigned a default value and a function used to validate
any attempted changes to that setting. The default values and validation
functions are defined in the rcsetup module, and are used to construct the
rcParams global object which stores the settings and is referenced throughout
matplotlib.

These default values should be consistent with the default matplotlibrc file
that actually reflects the values given here. Any additions or deletions to the
parameter set listed here should also be visited to the
:file:`matplotlibrc.template` in matplotlib's root source directory.
"""
from __future__ import (absolute_import, division, print_function,
                        unicode_literals)

from matplotlib.externals import six

from functools import reduce
import operator
import os
import warnings
import re

try:
    import collections.abc as abc
except ImportError:
    # python 2
    import collections as abc
from matplotlib.fontconfig_pattern import parse_fontconfig_pattern
from matplotlib.colors import is_color_like


# Don't let the original cycler collide with our validating cycler
from cycler import Cycler, cycler as ccycler

# interactive_bk = ['gtk', 'gtkagg', 'gtkcairo', 'qt4agg',
#                  'tkagg', 'wx', 'wxagg', 'cocoaagg', 'webagg']
# The capitalized forms are needed for ipython at present; this may
# change for later versions.

interactive_bk = ['GTK', 'GTKAgg', 'GTKCairo', 'MacOSX',
                  'Qt4Agg', 'Qt5Agg', 'TkAgg', 'WX', 'WXAgg', 'CocoaAgg',
                  'GTK3Cairo', 'GTK3Agg', 'WebAgg', 'nbAgg']


non_interactive_bk = ['agg', 'cairo', 'emf', 'gdk',
                      'pdf', 'pgf', 'ps', 'svg', 'template']
all_backends = interactive_bk + non_interactive_bk


class ValidateInStrings(object):
    def __init__(self, key, valid, ignorecase=False):
        'valid is a list of legal strings'
        self.key = key
        self.ignorecase = ignorecase

        def func(s):
            if ignorecase:
                return s.lower()
            else:
                return s
        self.valid = dict([(func(k), k) for k in valid])

    def __call__(self, s):
        if self.ignorecase:
            s = s.lower()
        if s in self.valid:
            return self.valid[s]
        raise ValueError('Unrecognized %s string "%s": valid strings are %s'
                         % (self.key, s, list(six.itervalues(self.valid))))


def _listify_validator(scalar_validator, allow_stringlist=False):
    def f(s):
        if isinstance(s, six.string_types):
            try:
                return [scalar_validator(v.strip()) for v in s.split(',')
                        if v.strip()]
            except Exception:
                if allow_stringlist:
                    # Sometimes, a list of colors might be a single string
                    # of single-letter colornames. So give that a shot.
                    return [scalar_validator(v.strip()) for v in s if v.strip()]
                else:
                    raise
        # We should allow any generic sequence type, including generators,
        # Numpy ndarrays, and pandas data structures.  However, unordered
        # sequences, such as sets, should be allowed but discouraged unless the
        # user desires pseudorandom behavior.
        elif isinstance(s, abc.Iterable) and not isinstance(s, abc.Mapping):
            # The condition on this list comprehension will preserve the
            # behavior of filtering out any empty strings (behavior was
            # from the original validate_stringlist()), while allowing
            # any non-string/text scalar values such as numbers and arrays.
            return [scalar_validator(v) for v in s
                    if not isinstance(v, six.string_types) or v]
        else:
            msg = "{0!r} must be of type: string or non-dictionary iterable.".format(s)
            raise ValueError(msg)
    f.__doc__ = scalar_validator.__doc__
    return f


def validate_any(s):
    return s
validate_anylist = _listify_validator(validate_any)


def validate_path_exists(s):
    """If s is a path, return s, else False"""
    if s is None:
        return None
    if os.path.exists(s):
        return s
    else:
        raise RuntimeError('"%s" should be a path but it does not exist' % s)


def validate_bool(b):
    """Convert b to a boolean or raise"""
    if isinstance(b, six.string_types):
        b = b.lower()
    if b in ('t', 'y', 'yes', 'on', 'true', '1', 1, True):
        return True
    elif b in ('f', 'n', 'no', 'off', 'false', '0', 0, False):
        return False
    else:
        raise ValueError('Could not convert "%s" to boolean' % b)


def validate_bool_maybe_none(b):
    'Convert b to a boolean or raise'
    if isinstance(b, six.string_types):
        b = b.lower()
    if b is None or b == 'none':
        return None
    if b in ('t', 'y', 'yes', 'on', 'true', '1', 1, True):
        return True
    elif b in ('f', 'n', 'no', 'off', 'false', '0', 0, False):
        return False
    else:
        raise ValueError('Could not convert "%s" to boolean' % b)


def validate_float(s):
    """convert s to float or raise"""
    try:
        return float(s)
    except ValueError:
        raise ValueError('Could not convert "%s" to float' % s)
validate_floatlist = _listify_validator(validate_float)


def validate_float_or_None(s):
    """convert s to float, None or raise"""
    # values directly from the rc file can only be strings,
    # so we need to recognize the string "None" and convert
    # it into the object. We will be case-sensitive here to
    # avoid confusion between string values of 'none', which
    # can be a valid string value for some other parameters.
    if s is None or s == 'None':
        return None
    try:
        return float(s)
    except ValueError:
        raise ValueError('Could not convert "%s" to float or None' % s)


def validate_string_or_None(s):
    """convert s to string or raise"""
    if s is None:
        return None
    try:
        return six.text_type(s)
    except ValueError:
        raise ValueError('Could not convert "%s" to string' % s)


def validate_axisbelow(s):
    try:
        return validate_bool(s)
    except ValueError:
        if isinstance(s, six.string_types):
            s = s.lower()
            if s.startswith('line'):
                return 'line'
    raise ValueError('%s cannot be interpreted as'
                     ' True, False, or "line"' % s)


def validate_dpi(s):
    """confirm s is string 'figure' or convert s to float or raise"""
    if s == 'figure':
        return s
    try:
        return float(s)
    except ValueError:
        raise ValueError('"%s" is not string "figure" or'
            ' could not convert "%s" to float' % (s, s))


def validate_int(s):
    """convert s to int or raise"""
    try:
        return int(s)
    except ValueError:
        raise ValueError('Could not convert "%s" to int' % s)


def validate_int_or_None(s):
    """if not None, tries to validate as an int"""
    if s=='None':
        s = None
    if s is None:
        return None
    try:
        return int(s)
    except ValueError:
        raise ValueError('Could not convert "%s" to int' % s)


def validate_fonttype(s):
    """
    confirm that this is a Postscript of PDF font type that we know how to
    convert to
    """
    fonttypes = {'type3':    3,
                 'truetype': 42}
    try:
        fonttype = validate_int(s)
    except ValueError:
        if s.lower() in six.iterkeys(fonttypes):
            return fonttypes[s.lower()]
        raise ValueError(
            'Supported Postscript/PDF font types are %s' %
            list(six.iterkeys(fonttypes)))
    else:
        if fonttype not in six.itervalues(fonttypes):
            raise ValueError(
                'Supported Postscript/PDF font types are %s' %
                list(six.itervalues(fonttypes)))
        return fonttype


_validate_standard_backends = ValidateInStrings('backend',
                                                all_backends,
                                                ignorecase=True)


def validate_backend(s):
    if s.startswith('module://'):
        return s
    else:
        return _validate_standard_backends(s)


validate_qt4 = ValidateInStrings('backend.qt4', ['PyQt4', 'PySide', 'PyQt4v2'])
validate_qt5 = ValidateInStrings('backend.qt5', ['PyQt5', 'PySide2'])


def validate_toolbar(s):
    validator = ValidateInStrings(
                'toolbar',
                ['None', 'toolbar2', 'toolmanager'],
                ignorecase=True)
    return validator(s)


def validate_maskedarray(v):
    # 2008/12/12: start warning; later, remove all traces of maskedarray
    try:
        if v == 'obsolete':
            return v
    except ValueError:
        pass
    warnings.warn('rcParams key "maskedarray" is obsolete and has no effect;\n'
                  ' please delete it from your matplotlibrc file')



_seq_err_msg = ('You must supply exactly {n:d} values, you provided '
                   '{num:d} values: {s}')

_str_err_msg = ('You must supply exactly {n:d} comma-separated values, '
                'you provided '
                '{num:d} comma-separated values: {s}')


class validate_nseq_float(object):
    def __init__(self, n=None):
        self.n = n

    def __call__(self, s):
        """return a seq of n floats or raise"""
        if isinstance(s, six.string_types):
            s = [x.strip() for x in s.split(',')]
            err_msg = _str_err_msg
        else:
            err_msg = _seq_err_msg

        if self.n is not None and len(s) != self.n:
            raise ValueError(err_msg.format(n=self.n, num=len(s), s=s))

        try:
            return [float(val) for val in s]
        except ValueError:
            raise ValueError('Could not convert all entries to floats')


class validate_nseq_int(object):
    def __init__(self, n=None):
        self.n = n

    def __call__(self, s):
        """return a seq of n ints or raise"""
        if isinstance(s, six.string_types):
            s = [x.strip() for x in s.split(',')]
            err_msg = _str_err_msg
        else:
            err_msg = _seq_err_msg

        if self.n is not None and len(s) != self.n:
            raise ValueError(err_msg.format(n=self.n, num=len(s), s=s))

        try:
            return [int(val) for val in s]
        except ValueError:
            raise ValueError('Could not convert all entries to ints')


def validate_color_or_inherit(s):
    'return a valid color arg'
    if s == 'inherit':
        return s
    return validate_color(s)


def validate_color_or_auto(s):
    if s == 'auto':
        return s
    return validate_color(s)


def validate_color_for_prop_cycle(s):
    # Special-case the N-th color cycle syntax, this obviously can not
    # go in the color cycle.
    if isinstance(s, bytes):
        match = re.match(b'^C[0-9]$', s)
        if match is not None:
            raise ValueError('Can not put cycle reference ({cn!r}) in '
                             'prop_cycler'.format(cn=s))
    elif isinstance(s, six.text_type):
        match = re.match('^C[0-9]$', s)
        if match is not None:
            raise ValueError('Can not put cycle reference ({cn!r}) in '
                             'prop_cycler'.format(cn=s))
    return validate_color(s)


def validate_color(s):
    'return a valid color arg'
    try:
        if s.lower() == 'none':
            return 'None'
    except AttributeError:
        pass
    if is_color_like(s):
        return s
    stmp = '#' + s

    if is_color_like(stmp):
        return stmp
    # If it is still valid, it must be a tuple.
    colorarg = s
    msg = ''
    if s.find(',') >= 0:
        # get rid of grouping symbols
        stmp = ''.join([c for c in s if c.isdigit() or c == '.' or c == ','])
        vals = stmp.split(',')
        if len(vals) != 3:
            msg = '\nColor tuples must be length 3'
        else:
            try:
                colorarg = [float(val) for val in vals]
            except ValueError:
                msg = '\nCould not convert all entries to floats'

    if not msg and is_color_like(colorarg):
        return colorarg

    raise ValueError('%s does not look like a color arg%s' % (s, msg))


def deprecate_axes_colorcycle(value):
    warnings.warn("axes.color_cycle is deprecated.  Use axes.prop_cycle "
                  "instead. Will be removed in 2.1.0")
    return validate_colorlist(value)


validate_colorlist = _listify_validator(validate_color, allow_stringlist=True)
validate_colorlist.__doc__ = 'return a list of colorspecs'

validate_stringlist = _listify_validator(six.text_type)
validate_stringlist.__doc__ = 'return a list'

validate_orientation = ValidateInStrings(
    'orientation', ['landscape', 'portrait'])


def validate_aspect(s):
    if s in ('auto', 'equal'):
        return s
    try:
        return float(s)
    except ValueError:
        raise ValueError('not a valid aspect specification')


def validate_fontsize(s):
    fontsizes = ['xx-small', 'x-small', 'small', 'medium', 'large',
                 'x-large', 'xx-large', 'smaller', 'larger']
    if isinstance(s, six.string_types):
        s = s.lower()
    if s in fontsizes:
        return s
    try:
        return float(s)
    except ValueError:
        raise ValueError("%s is not a valid font size. Valid font sizes "
                         "are %s." % (s, ", ".join(fontsizes)))


validate_fontsizelist = _listify_validator(validate_fontsize)


def validate_font_properties(s):
    parse_fontconfig_pattern(s)
    return s


validate_fontset = ValidateInStrings(
    'fontset',
    ['dejavusans', 'dejavuserif', 'cm', 'stix', 'stixsans', 'custom'])

validate_mathtext_default = ValidateInStrings(
    'default',
    "rm cal it tt sf bf default bb frak circled scr regular".split())

validate_verbose = ValidateInStrings(
    'verbose',
    ['silent', 'helpful', 'debug', 'debug-annoying'])

def validate_whiskers(s):
    if s=='range':
        return 'range'
    else:
        try:
            v = validate_nseq_float(2)(s)
            return v
        except:
            try:
                v = float(s)
                return v
            except:
                err_str = ("Not a valid whisker value ['range',"
                            "float, (float, float)]")
                raise ValueError(err_str)


def deprecate_savefig_extension(value):
    warnings.warn("savefig.extension is deprecated.  Use savefig.format "
                  "instead. Will be removed in 1.4.x")
    return value


def update_savefig_format(value):
    # The old savefig.extension could also have a value of "auto", but
    # the new savefig.format does not.  We need to fix this here.
    value = six.text_type(value)
    if value == 'auto':
        value = 'png'
    return value


validate_ps_papersize = ValidateInStrings(
    'ps_papersize',
    ['auto', 'letter', 'legal', 'ledger',
    'a0', 'a1', 'a2', 'a3', 'a4', 'a5', 'a6', 'a7', 'a8', 'a9', 'a10',
    'b0', 'b1', 'b2', 'b3', 'b4', 'b5', 'b6', 'b7', 'b8', 'b9', 'b10',
    ], ignorecase=True)


def validate_ps_distiller(s):
    if isinstance(s, six.string_types):
        s = s.lower()
    if s in ('none', None):
        return None
    elif s in ('false', False):
        return False
    elif s in ('ghostscript', 'xpdf'):
        return s
    else:
        raise ValueError('matplotlibrc ps.usedistiller must either be none, '
                         'ghostscript or xpdf')

validate_joinstyle = ValidateInStrings('joinstyle',
                                       ['miter', 'round', 'bevel'],
                                       ignorecase=True)
validate_joinstylelist = _listify_validator(validate_joinstyle)

validate_capstyle = ValidateInStrings('capstyle',
                                      ['butt', 'round', 'projecting'],
                                      ignorecase=True)
validate_capstylelist = _listify_validator(validate_capstyle)

validate_fillstyle = ValidateInStrings('markers.fillstyle',
                                       ['full', 'left', 'right', 'bottom',
                                        'top', 'none'])
validate_fillstylelist = _listify_validator(validate_fillstyle)

validate_negative_linestyle = ValidateInStrings('negative_linestyle',
                                                ['solid', 'dashed'],
                                                ignorecase=True)


def validate_negative_linestyle_legacy(s):
    try:
        res = validate_negative_linestyle(s)
        return res
    except ValueError:
        dashes = validate_nseq_float(2)(s)
        warnings.warn("Deprecated negative_linestyle specification; use "
                      "'solid' or 'dashed'")
        return (0, dashes)  # (offset, (solid, blank))


def validate_corner_mask(s):
    if s == 'legacy':
        return s
    else:
        return validate_bool(s)


def validate_tkpythoninspect(s):
    # Introduced 2010/07/05
    warnings.warn("tk.pythoninspect is obsolete, and has no effect")
    return validate_bool(s)

validate_legend_loc = ValidateInStrings(
    'legend_loc',
    ['best',
     'upper right',
     'upper left',
     'lower left',
     'lower right',
     'right',
     'center left',
     'center right',
     'lower center',
     'upper center',
     'center'], ignorecase=True)


def deprecate_svg_image_noscale(value):
    warnings.warn("svg.image_noscale is deprecated. Set "
                  "image.interpolation to 'none' instead.")


def deprecate_svg_embed_char_paths(value):
    warnings.warn("svg.embed_char_paths is deprecated.  Use "
                  "svg.fonttype instead.")


validate_svg_fonttype = ValidateInStrings('svg.fonttype',
                                          ['none', 'path', 'svgfont'])


def validate_hinting(s):
    if s in (True, False):
        return s
    if s.lower() in ('auto', 'native', 'either', 'none'):
        return s.lower()
    raise ValueError("hinting should be 'auto', 'native', 'either' or 'none'")

validate_pgf_texsystem = ValidateInStrings('pgf.texsystem',
                                           ['xelatex', 'lualatex', 'pdflatex'])

validate_movie_writer = ValidateInStrings('animation.writer',
    ['ffmpeg', 'ffmpeg_file',
     'avconv', 'avconv_file',
     'mencoder', 'mencoder_file',
     'imagemagick', 'imagemagick_file'])

validate_movie_frame_fmt = ValidateInStrings('animation.frame_format',
    ['png', 'jpeg', 'tiff', 'raw', 'rgba'])

validate_axis_locator = ValidateInStrings('major', ['minor', 'both', 'major'])

validate_movie_html_fmt = ValidateInStrings('animation.html',
    ['html5', 'none'])

def validate_bbox(s):
    if isinstance(s, six.string_types):
        s = s.lower()
        if s == 'tight':
            return s
        if s == 'standard':
            return None
        raise ValueError("bbox should be 'tight' or 'standard'")
    elif s is not None:
        # Backwards compatibility. None is equivalent to 'standard'.
        raise ValueError("bbox should be 'tight' or 'standard'")
    return s

def validate_sketch(s):
    if isinstance(s, six.string_types):
        s = s.lower()
    if s == 'none' or s is None:
        return None
    if isinstance(s, six.string_types):
        result = tuple([float(v.strip()) for v in s.split(',')])
    elif isinstance(s, (list, tuple)):
        result = tuple([float(v) for v in s])
    if len(result) != 3:
        raise ValueError("path.sketch must be a tuple (scale, length, randomness)")
    return result

class ValidateInterval(object):
    """
    Value must be in interval
    """
    def __init__(self, vmin, vmax, closedmin=True, closedmax=True):
        self.vmin = vmin
        self.vmax = vmax
        self.cmin = closedmin
        self.cmax = closedmax

    def __call__(self, s):
        try:
            s = float(s)
        except:
            raise RuntimeError('Value must be a float; found "%s"' % s)

        if self.cmin and s < self.vmin:
            raise RuntimeError('Value must be >= %f; found "%f"' %
                               (self.vmin, s))
        elif not self.cmin and s <= self.vmin:
            raise RuntimeError('Value must be > %f; found "%f"' %
                               (self.vmin, s))

        if self.cmax and s > self.vmax:
            raise RuntimeError('Value must be <= %f; found "%f"' %
                               (self.vmax, s))
        elif not self.cmax and s >= self.vmax:
            raise RuntimeError('Value must be < %f; found "%f"' %
                               (self.vmax, s))
        return s

validate_grid_axis = ValidateInStrings('axes.grid.axis', ['x', 'y', 'both'])


def validate_hatch(s):
    """
    Validate a hatch pattern.
    A hatch pattern string can have any sequence of the following
    characters: ``\\ / | - + * . x o O``.

    """
    if not isinstance(s, six.string_types):
        raise ValueError("Hatch pattern must be a string")
    unique_chars = set(s)
    unknown = (unique_chars -
                set(['\\', '/', '|', '-', '+', '*', '.', 'x', 'o', 'O']))
    if unknown:
        raise ValueError("Unknown hatch symbol(s): %s" % list(unknown))
    return s
validate_hatchlist = _listify_validator(validate_hatch)


_prop_validators = {
        'color': _listify_validator(validate_color_for_prop_cycle,
                                    allow_stringlist=True),
        'linewidth': validate_floatlist,
        'linestyle': validate_stringlist,
        'facecolor': validate_colorlist,
        'edgecolor': validate_colorlist,
        'joinstyle': validate_joinstylelist,
        'capstyle': validate_capstylelist,
        'fillstyle': validate_fillstylelist,
        'markerfacecolor': validate_colorlist,
        'markersize': validate_floatlist,
        'markeredgewidth': validate_floatlist,
        'markeredgecolor': validate_colorlist,
        'alpha': validate_floatlist,
        'marker': validate_stringlist,
        'hatch': validate_hatchlist,
    }
_prop_aliases = {
        'c': 'color',
        'lw': 'linewidth',
        'ls': 'linestyle',
        'fc': 'facecolor',
        'ec': 'edgecolor',
        'mfc': 'markerfacecolor',
        'mec': 'markeredgecolor',
        'mew': 'markeredgewidth',
        'ms': 'markersize',
    }


def cycler(*args, **kwargs):
    """
    Creates a :class:`cycler.Cycler` object much like :func:`cycler.cycler`,
    but includes input validation.

    cyl(arg)
    cyl(label, itr)
    cyl(label1=itr1[, label2=itr2[, ...]])

    Form 1 simply copies a given `Cycler` object.

    Form 2 creates a `Cycler` from a label and an iterable.

    Form 3 composes a `Cycler` as an inner product of the
    pairs of keyword arguments. In other words, all of the
    iterables are cycled simultaneously, as if through zip().

    Parameters
    ----------
    arg : Cycler
        Copy constructor for Cycler.

    label : name
        The property key. Must be a valid `Artist` property.
        For example, 'color' or 'linestyle'. Aliases are allowed,
        such as 'c' for 'color' and 'lw' for 'linewidth'.

    itr : iterable
        Finite-length iterable of the property values. These values
        are validated and will raise a ValueError if invalid.

    Returns
    -------
    cycler : Cycler
        New :class:`cycler.Cycler` for the given properties

    """
    if args and kwargs:
        raise TypeError("cycler() can only accept positional OR keyword "
                        "arguments -- not both.")
    elif not args and not kwargs:
        raise TypeError("cycler() must have positional OR keyword arguments")

    if len(args) == 1:
        if not isinstance(args[0], Cycler):
            raise TypeError("If only one positional argument given, it must "
                            " be a Cycler instance.")
        return validate_cycler(args[0])
    elif len(args) == 2:
        pairs = [(args[0], args[1])]
    elif len(args) > 2:
        raise TypeError("No more than 2 positional arguments allowed")
    else:
        pairs = six.iteritems(kwargs)

    validated = []
    for prop, vals in pairs:
        norm_prop = _prop_aliases.get(prop, prop)
        validator = _prop_validators.get(norm_prop, None)
        if validator is None:
            raise TypeError("Unknown artist property: %s" % prop)
        vals = validator(vals)
        # We will normalize the property names as well to reduce
        # the amount of alias handling code elsewhere.
        validated.append((norm_prop, vals))

    return reduce(operator.add, (ccycler(k, v) for k, v in validated))


def validate_cycler(s):
    'return a Cycler object from a string repr or the object itself'
    if isinstance(s, six.string_types):
        try:
            # TODO: We might want to rethink this...
            # While I think I have it quite locked down,
            # it is execution of arbitrary code without
            # sanitation.
            # Combine this with the possibility that rcparams
            # might come from the internet (future plans), this
            # could be downright dangerous.
            # I locked it down by only having the 'cycler()' function
            # available.
            # UPDATE: Partly plugging a security hole.
            # I really should have read this:
            # http://nedbatchelder.com/blog/201206/eval_really_is_dangerous.html
            # We should replace this eval with a combo of PyParsing and
            # ast.literal_eval()
            if '.__' in s.replace(' ', ''):
                raise ValueError("'%s' seems to have dunder methods. Raising"
                                 " an exception for your safety")
            s = eval(s, {'cycler': cycler, '__builtins__': {}})
        except BaseException as e:
            raise ValueError("'%s' is not a valid cycler construction: %s" %
                             (s, e))
    # Should make sure what comes from the above eval()
    # is a Cycler object.
    if isinstance(s, Cycler):
        cycler_inst = s
    else:
        raise ValueError("object was not a string or Cycler instance: %s" % s)

    unknowns = cycler_inst.keys - (set(_prop_validators) | set(_prop_aliases))
    if unknowns:
        raise ValueError("Unknown artist properties: %s" % unknowns)

    # Not a full validation, but it'll at least normalize property names
    # A fuller validation would require v0.10 of cycler.
    checker = set()
    for prop in cycler_inst.keys:
        norm_prop = _prop_aliases.get(prop, prop)
        if norm_prop != prop and norm_prop in cycler_inst.keys:
            raise ValueError("Cannot specify both '{0}' and alias '{1}'"
                             " in the same prop_cycle".format(norm_prop, prop))
        if norm_prop in checker:
            raise ValueError("Another property was already aliased to '{0}'."
                             " Collision normalizing '{1}'.".format(norm_prop,
                                                                    prop))
        checker.update([norm_prop])

    # This is just an extra-careful check, just in case there is some
    # edge-case I haven't thought of.
    assert len(checker) == len(cycler_inst.keys)

    # Now, it should be safe to mutate this cycler
    for prop in cycler_inst.keys:
        norm_prop = _prop_aliases.get(prop, prop)
        cycler_inst.change_key(prop, norm_prop)

    for key, vals in cycler_inst.by_key().items():
        _prop_validators[key](vals)

    return cycler_inst


def validate_hist_bins(s):
    if isinstance(s, six.text_type) and s == 'auto':
        return s
    try:
        return int(s)
    except (TypeError, ValueError):
        pass

    try:
        return validate_floatlist(s)
    except ValueError:
        pass

    raise ValueError("'hist.bins' must be 'auto', an int or " +
                     "a sequence of floats")

def validate_animation_writer_path(p):
    # Make sure it's a string and then figure out if the animations
    # are already loaded and reset the writers (which will validate
    # the path on next call)
    if not isinstance(p, six.text_type):
        raise ValueError("path must be a (unicode) string")
    from sys import modules
    # set dirty, so that the next call to the registry will re-evaluate
    # the state.
    # only set dirty if already loaded. If not loaded, the load will
    # trigger the checks.
    if "matplotlib.animation" in modules:
        modules["matplotlib.animation"].writers.set_dirty()
    return p


# a map from key -> value, converter
defaultParams = {
    'backend':           ['Agg', validate_backend],  # agg is certainly
                                                      # present
    'backend_fallback':  [True, validate_bool],  # agg is certainly present
    'backend.qt4':       ['PyQt4', validate_qt4],
    'backend.qt5':       ['PyQt5', validate_qt5],
    'webagg.port':       [8988, validate_int],
    'webagg.open_in_browser': [True, validate_bool],
    'webagg.port_retries': [50, validate_int],
    'nbagg.transparent':       [True, validate_bool],
    'toolbar':           ['toolbar2', validate_toolbar],
    'datapath':          [None, validate_path_exists],  # handled by
                                                        # _get_data_path_cached
    'interactive':       [False, validate_bool],
    'timezone':          ['UTC', six.text_type],

    # the verbosity setting
    'verbose.level': ['silent', validate_verbose],
    'verbose.fileo': ['sys.stdout', six.text_type],

    # line props
    'lines.linewidth':       [1.5, validate_float],  # line width in points
    'lines.linestyle':       ['-', six.text_type],             # solid line
    'lines.color':           ['C0', validate_color],  # first color in color cycle
    'lines.marker':          ['None', six.text_type],     # black
    'lines.markeredgewidth': [1.0, validate_float],
    'lines.markersize':      [6, validate_float],    # markersize, in points
    'lines.antialiased':     [True, validate_bool],  # antialiased (no jaggies)
    'lines.dash_joinstyle':  ['round', validate_joinstyle],
    'lines.solid_joinstyle': ['round', validate_joinstyle],
    'lines.dash_capstyle':   ['butt', validate_capstyle],
    'lines.solid_capstyle':  ['projecting', validate_capstyle],
    'lines.dashed_pattern':  [[2.8, 1.2], validate_nseq_float()],
    'lines.dashdot_pattern': [[4.8, 1.2, 0.8, 1.2], validate_nseq_float()],
    'lines.dotted_pattern':  [[1.2, 0.6], validate_nseq_float()],

    # marker props
    'markers.fillstyle': ['full', validate_fillstyle],

    ## patch props
    'patch.linewidth':   [None, validate_float_or_None],  # line width in points
    'patch.edgecolor':   ['k', validate_color],  # black
    'patch.facecolor':   ['C0', validate_color],  # first color in color cycle
    'patch.antialiased': [True, validate_bool],  # antialiased (no jaggies)

    ## hatch props
    'hatch.linewidth': [1.0, validate_float],

    ## Histogram properties
    'hist.bins': [10, validate_hist_bins],

    ## Boxplot properties
    'boxplot.notch': [False, validate_bool],
    'boxplot.vertical': [True, validate_bool],
    'boxplot.whiskers': [1.5, validate_whiskers],
    'boxplot.bootstrap': [None, validate_int_or_None],
    'boxplot.patchartist': [False, validate_bool],
    'boxplot.showmeans': [False, validate_bool],
    'boxplot.showcaps': [True, validate_bool],
    'boxplot.showbox': [True, validate_bool],
    'boxplot.showfliers': [True, validate_bool],
    'boxplot.meanline': [False, validate_bool],

    'boxplot.flierprops.color': ['C0', validate_color],
    'boxplot.flierprops.marker': ['+', six.text_type],
    'boxplot.flierprops.markerfacecolor': ['auto', validate_color_or_auto],
    'boxplot.flierprops.markeredgecolor': ['k', validate_color],
    'boxplot.flierprops.markersize': [6, validate_float],
    'boxplot.flierprops.linestyle': ['none', six.text_type],
    'boxplot.flierprops.linewidth': [1.0, validate_float],

    'boxplot.boxprops.color': ['C0', validate_color],
    'boxplot.boxprops.linewidth': [1.0, validate_float],
    'boxplot.boxprops.linestyle': ['-', six.text_type],

    'boxplot.whiskerprops.color': ['C0', validate_color],
    'boxplot.whiskerprops.linewidth': [1.0, validate_float],
    'boxplot.whiskerprops.linestyle': ['--', six.text_type],

    'boxplot.capprops.color': ['k', validate_color],
    'boxplot.capprops.linewidth': [1.0, validate_float],
    'boxplot.capprops.linestyle': ['-', six.text_type],

    'boxplot.medianprops.color': ['C1', validate_color],
    'boxplot.medianprops.linewidth': [1.0, validate_float],
    'boxplot.medianprops.linestyle': ['-', six.text_type],

    'boxplot.meanprops.color': ['C3', validate_color],
    'boxplot.meanprops.linewidth': [1.0, validate_float],
    'boxplot.meanprops.linestyle': ['-', six.text_type],

    ## font props
    'font.family':     [['sans-serif'], validate_stringlist],  # used by text object
    'font.style':      ['normal', six.text_type],
    'font.variant':    ['normal', six.text_type],
    'font.stretch':    ['normal', six.text_type],
    'font.weight':     ['normal', six.text_type],
    'font.size':       [12, validate_float],      # Base font size in points
    'font.serif':      [['DejaVu Serif', 'Bitstream Vera Serif',
                         'New Century Schoolbook', 'Century Schoolbook L',
                         'Utopia', 'ITC Bookman', 'Bookman',
                         'Nimbus Roman No9 L', 'Times New Roman',
                         'Times', 'Palatino', 'Charter', 'serif'],
                        validate_stringlist],
    'font.sans-serif': [['DejaVu Sans', 'Bitstream Vera Sans',
                         'Lucida Grande', 'Verdana', 'Geneva', 'Lucid',
                         'Arial', 'Helvetica', 'Avant Garde', 'sans-serif'],
                        validate_stringlist],
    'font.cursive':    [['Apple Chancery', 'Textile', 'Zapf Chancery',
                         'Sand', 'Script MT', 'Felipa', 'cursive'],
                        validate_stringlist],
    'font.fantasy':    [['Comic Sans MS', 'Chicago', 'Charcoal', 'Impact'
                         'Western', 'Humor Sans', 'fantasy'],
                        validate_stringlist],
    'font.monospace':  [['DejaVu Sans Mono', 'Bitstream Vera Sans Mono',
                         'Andale Mono', 'Nimbus Mono L', 'Courier New',
                         'Courier', 'Fixed', 'Terminal', 'monospace'],
                        validate_stringlist],

    # text props
    'text.color':          ['k', validate_color],     # black
    'text.usetex':         [False, validate_bool],
    'text.latex.unicode':  [False, validate_bool],
    'text.latex.preamble': [[''], validate_stringlist],
    'text.latex.preview':  [False, validate_bool],
    'text.dvipnghack':     [None, validate_bool_maybe_none],
    'text.hinting':        ['auto', validate_hinting],
    'text.hinting_factor': [8, validate_int],
    'text.antialiased':    [True, validate_bool],

    'mathtext.cal':            ['cursive', validate_font_properties],
    'mathtext.rm':             ['sans', validate_font_properties],
    'mathtext.tt':             ['monospace', validate_font_properties],
    'mathtext.it':             ['sans:italic', validate_font_properties],
    'mathtext.bf':             ['sans:bold', validate_font_properties],
    'mathtext.sf':             ['sans', validate_font_properties],
    'mathtext.fontset':        ['dejavusans', validate_fontset],
    'mathtext.default':        ['it', validate_mathtext_default],
    'mathtext.fallback_to_cm': [True, validate_bool],

    'image.aspect':        ['equal', validate_aspect],  # equal, auto, a number
    'image.interpolation': ['nearest', six.text_type],
    'image.cmap':          ['viridis', six.text_type],        # one of gray, jet, etc
    'image.lut':           [256, validate_int],  # lookup table
    'image.origin':        ['upper', six.text_type],  # lookup table
    'image.resample':      [True, validate_bool],
    # Specify whether vector graphics backends will combine all images on a
    # set of axes into a single composite image
    'image.composite_image': [True, validate_bool],

    # contour props
    'contour.negative_linestyle': ['dashed',
                                    validate_negative_linestyle_legacy],
    'contour.corner_mask':        [True, validate_corner_mask],

    # errorbar props
    'errorbar.capsize':      [0, validate_float],

    # axes props
    'axes.axisbelow':        ['line', validate_axisbelow],
    'axes.hold':             [True, validate_bool],
    'axes.facecolor':        ['w', validate_color],  # background color; white
    'axes.edgecolor':        ['k', validate_color],  # edge color; black
    'axes.linewidth':        [1.0, validate_float],  # edge linewidth

    'axes.spines.left':      [True, validate_bool],  # Set visibility of axes
    'axes.spines.right':     [True, validate_bool],  # 'spines', the lines
    'axes.spines.bottom':    [True, validate_bool],  # around the chart
    'axes.spines.top':       [True, validate_bool],  # denoting data boundary

    'axes.titlesize':        ['large', validate_fontsize],  # fontsize of the
                                                            # axes title
    'axes.titleweight':      ['normal', six.text_type],  # font weight of axes title
    'axes.titlepad':         [9.0, validate_float],  # pad from axes top to title in points
    'axes.grid':             [False, validate_bool],   # display grid or not
    'axes.grid.which':       ['major', validate_axis_locator],  # set wether the gid are by
                                                                # default draw on 'major'
                                                                # 'minor' or 'both' kind of
                                                                # axis locator
    'axes.grid.axis':        ['both', validate_grid_axis], # grid type.
                                                      # Can be 'x', 'y', 'both'
    'axes.labelsize':        ['medium', validate_fontsize],  # fontsize of the
                                                             # x any y labels
    'axes.labelpad':         [5.0, validate_float], # space between label and axis
    'axes.labelweight':      ['normal', six.text_type],  # fontsize of the x any y labels
    'axes.labelcolor':       ['k', validate_color],    # color of axis label
    'axes.formatter.limits': [[-7, 7], validate_nseq_int(2)],
                               # use scientific notation if log10
                               # of the axis range is smaller than the
                               # first or larger than the second
    'axes.formatter.use_locale': [False, validate_bool],
                               # Use the current locale to format ticks
    'axes.formatter.use_mathtext': [False, validate_bool],
    'axes.formatter.useoffset': [True, validate_bool],
    'axes.unicode_minus': [True, validate_bool],
    'axes.color_cycle': [
        ['#1f77b4', '#ff7f0e', '#2ca02c', '#d62728',
         '#9467bd', '#8c564b', '#e377c2', '#7f7f7f',
         '#bcbd22', '#17becf'],
                         deprecate_axes_colorcycle],  # cycle of plot
                                                      # line colors
    # This entry can be either a cycler object or a
    # string repr of a cycler-object, which gets eval()'ed
    # to create the object.
    'axes.prop_cycle': [
        ccycler('color',
                ['#1f77b4', '#ff7f0e', '#2ca02c', '#d62728',
                 '#9467bd', '#8c564b', '#e377c2', '#7f7f7f',
                 '#bcbd22', '#17becf']),
        validate_cycler],
    # If 'data', axes limits are set close to the data.
    # If 'round_numbers' axes limits are set to the nearest round numbers.
    'axes.autolimit_mode': [
        'data',
        ValidateInStrings('autolimit_mode', ['data', 'round_numbers'])],
    'axes.xmargin': [0.05, ValidateInterval(0, 1,
                                            closedmin=True,
                                            closedmax=True)],  # margin added to xaxis
    'axes.ymargin': [0.05, ValidateInterval(0, 1,
                                            closedmin=True,
                                            closedmax=True)],# margin added to yaxis

    'polaraxes.grid': [True, validate_bool],  # display polar grid or
                                                     # not
    'axes3d.grid': [True, validate_bool],  # display 3d grid

    # scatter props
    'scatter.marker': ['o', six.text_type],

    # TODO validate that these are valid datetime format strings
    'date.autoformatter.year': ['%Y', six.text_type],
    'date.autoformatter.month': ['%Y-%m', six.text_type],
    'date.autoformatter.day': ['%Y-%m-%d', six.text_type],
    'date.autoformatter.hour': ['%H:%M', six.text_type],
    'date.autoformatter.minute': ['%H:%M:%S', six.text_type],
    'date.autoformatter.second': ['%H:%M:%S', six.text_type],
    'date.autoformatter.microsecond': ['%H:%M:%S.%f', six.text_type],

    #legend properties
    'legend.fancybox': [True, validate_bool],
    'legend.loc': ['best', validate_legend_loc],
    # the number of points in the legend line
    'legend.numpoints': [1, validate_int],
    # the number of points in the legend line for scatter
<<<<<<< HEAD
    'legend.scatterpoints': [3, validate_int],
    'legend.fontsize': ['large', validate_fontsize],

    # whether or not to draw a frame around legend
    'legend.frameon': [True, validate_bool],
    # alpha value of the legend frame
    'legend.framealpha': [None, validate_float_or_None],
=======
    'legend.scatterpoints': [1, validate_int],
    'legend.fontsize': ['medium', validate_fontsize],
     # the relative size of legend markers vs. original
    'legend.markerscale': [1.0, validate_float],
    'legend.shadow': [False, validate_bool],
     # whether or not to draw a frame around legend
    'legend.frameon': [True, validate_bool],
     # alpha value of the legend frame
    'legend.framealpha': [0.8, validate_float_or_None],
>>>>>>> ccb1072c

    ## the following dimensions are in fraction of the font size
    'legend.borderpad': [0.4, validate_float],  # units are fontsize
    # the vertical space between the legend entries
    'legend.labelspacing': [0.5, validate_float],
    # the length of the legend lines
    'legend.handlelength': [2., validate_float],
    # the length of the legend lines
    'legend.handleheight': [0.7, validate_float],
    # the space between the legend line and legend text
    'legend.handletextpad': [.8, validate_float],
    # the border between the axes and legend edge
    'legend.borderaxespad': [0.5, validate_float],
    # the border between the axes and legend edge
    'legend.columnspacing': [2., validate_float],
    # the relative size of legend markers vs. original
    'legend.markerscale': [1.0, validate_float],
    'legend.shadow': [False, validate_bool],
    'legend.facecolor': ['inherit', validate_color_or_inherit],
    'legend.edgecolor': ['none', validate_color_or_inherit],

    # tick properties
    'xtick.top':         [True, validate_bool],   # draw ticks on the top side
    'xtick.bottom':      [True, validate_bool],   # draw ticks on the bottom side
    'xtick.major.size':  [4, validate_float],    # major xtick size in points
    'xtick.minor.size':  [2, validate_float],    # minor xtick size in points
    'xtick.major.width': [1.0, validate_float],  # major xtick width in points
    'xtick.minor.width': [1.0, validate_float],  # minor xtick width in points
    'xtick.major.pad':   [4, validate_float],    # distance to label in points
    'xtick.minor.pad':   [4, validate_float],    # distance to label in points
    'xtick.color':       ['k', validate_color],  # color of the xtick labels
    'xtick.minor.visible':   [False, validate_bool],    # visiablility of the x axis minor ticks

    # fontsize of the xtick labels
    'xtick.labelsize':   ['medium', validate_fontsize],
    'xtick.direction':   ['out', six.text_type],            # direction of xticks

    'ytick.left':        [True, validate_bool],  # draw ticks on the left side
    'ytick.right':       [True, validate_bool],  # draw ticks on the right side
    'ytick.major.size':  [4, validate_float],     # major ytick size in points
    'ytick.minor.size':  [2, validate_float],     # minor ytick size in points
    'ytick.major.width': [1.0, validate_float],   # major ytick width in points
    'ytick.minor.width': [1.0, validate_float],   # minor ytick width in points
    'ytick.major.pad':   [4, validate_float],     # distance to label in points
    'ytick.minor.pad':   [4, validate_float],     # distance to label in points
    'ytick.color':       ['k', validate_color],   # color of the ytick labels
    'ytick.minor.visible':   [False, validate_bool],    # visiablility of the y axis minor ticks

    # fontsize of the ytick labels
    'ytick.labelsize':   ['medium', validate_fontsize],
    'ytick.direction':   ['out', six.text_type],            # direction of yticks

    'grid.color':        ['#b0b0b0', validate_color],  # grid color
    'grid.linestyle':    ['-', six.text_type],      # solid
    'grid.linewidth':    [1.0, validate_float],     # in points
    'grid.alpha':        [1.0, validate_float],


    ## figure props
    # figure title
    'figure.titlesize':   ['medium', validate_fontsize],
    'figure.titleweight': ['normal', six.text_type],

    # figure size in inches: width by height
    'figure.figsize':    [[6.4, 4.8], validate_nseq_float(2)],
    'figure.dpi':        [100, validate_float],  # DPI
    'figure.facecolor':  ['w', validate_color],  # facecolor; white
    'figure.edgecolor':  ['w', validate_color],  # edgecolor; white
    'figure.frameon':    [True, validate_bool],
    'figure.autolayout': [False, validate_bool],
    'figure.max_open_warning': [20, validate_int],

    'figure.subplot.left': [0.155, ValidateInterval(0, 1, closedmin=True,
                                                       closedmax=True)],
    'figure.subplot.right': [0.87, ValidateInterval(0, 1, closedmin=True,
                                                     closedmax=True)],
    'figure.subplot.bottom': [0.13, ValidateInterval(0, 1, closedmin=True,
                                                     closedmax=True)],
    'figure.subplot.top': [0.87, ValidateInterval(0, 1, closedmin=True,
                                                     closedmax=True)],
    'figure.subplot.wspace': [0.2, ValidateInterval(0, 1, closedmin=True,
                                                     closedmax=False)],
    'figure.subplot.hspace': [0.2, ValidateInterval(0, 1, closedmin=True,
                                                     closedmax=False)],

    ## Saving figure's properties
    'savefig.dpi':         ['figure', validate_dpi],  # DPI
    'savefig.facecolor':   ['w', validate_color],  # facecolor; white
    'savefig.edgecolor':   ['w', validate_color],  # edgecolor; white
    'savefig.frameon':     [True, validate_bool],
    'savefig.orientation': ['portrait', validate_orientation],  # edgecolor;
                                                                 #white
    'savefig.jpeg_quality': [95, validate_int],
    # what to add to extensionless filenames
    'savefig.extension':  ['png', deprecate_savefig_extension],
    # value checked by backend at runtime
    'savefig.format':     ['png', update_savefig_format],
    # options are 'tight', or 'standard'. 'standard' validates to None.
    'savefig.bbox':       ['standard', validate_bbox],
    'savefig.pad_inches': [0.1, validate_float],
    # default directory in savefig dialog box
    'savefig.directory': ['~', six.text_type],
    'savefig.transparent': [False, validate_bool],

    # Maintain shell focus for TkAgg
    'tk.window_focus':  [False, validate_bool],
    'tk.pythoninspect': [False, validate_tkpythoninspect],  # obsolete

    # Set the papersize/type
    'ps.papersize':     ['letter', validate_ps_papersize],
    'ps.useafm':        [False, validate_bool],  # Set PYTHONINSPECT
    # use ghostscript or xpdf to distill ps output
    'ps.usedistiller':  [False, validate_ps_distiller],
    'ps.distiller.res': [6000, validate_int],     # dpi
    'ps.fonttype':      [3, validate_fonttype],  # 3 (Type3) or 42 (Truetype)
    # compression level from 0 to 9; 0 to disable
    'pdf.compression':  [6, validate_int],
    # ignore any color-setting commands from the frontend
    'pdf.inheritcolor': [False, validate_bool],
    # use only the 14 PDF core fonts embedded in every PDF viewing application
    'pdf.use14corefonts': [False, validate_bool],
    'pdf.fonttype':     [3, validate_fonttype],  # 3 (Type3) or 42 (Truetype)

    'pgf.debug':     [False, validate_bool],  # output debug information
    # choose latex application for creating pdf files (xelatex/lualatex)
    'pgf.texsystem': ['xelatex', validate_pgf_texsystem],
    # use matplotlib rc settings for font configuration
    'pgf.rcfonts':   [True, validate_bool],
    # provide a custom preamble for the latex process
    'pgf.preamble':  [[''], validate_stringlist],

    # write raster image data directly into the svg file
    'svg.image_inline':     [True, validate_bool],
    # suppress scaling of raster data embedded in SVG
    'svg.image_noscale':    [False, deprecate_svg_image_noscale],
    # True to save all characters as paths in the SVG
    'svg.embed_char_paths': [True, deprecate_svg_embed_char_paths],
    'svg.fonttype':         ['path', validate_svg_fonttype],
    'svg.hashsalt':         [None, validate_string_or_None],

    # set this when you want to generate hardcopy docstring
    'docstring.hardcopy': [False, validate_bool],
    # where plugin directory is locate
    'plugins.directory':  ['.matplotlib_plugins', six.text_type],

    'path.simplify': [True, validate_bool],
    'path.simplify_threshold': [1.0 / 9.0, ValidateInterval(0.0, 1.0)],
    'path.snap': [True, validate_bool],
    'path.sketch': [None, validate_sketch],
    'path.effects': [[], validate_any],
    'agg.path.chunksize': [0, validate_int],       # 0 to disable chunking;

    # key-mappings (multi-character mappings should be a list/tuple)
    'keymap.fullscreen':   [('f', 'ctrl+f'), validate_stringlist],
    'keymap.home':         [['h', 'r', 'home'], validate_stringlist],
    'keymap.back':         [['left', 'c', 'backspace'], validate_stringlist],
    'keymap.forward':      [['right', 'v'], validate_stringlist],
    'keymap.pan':          [['p'], validate_stringlist],
    'keymap.zoom':         [['o'], validate_stringlist],
    'keymap.save':         [['s', 'ctrl+s'], validate_stringlist],
    'keymap.quit':         [['ctrl+w', 'cmd+w', 'q'], validate_stringlist],
    'keymap.quit_all':     [['W', 'cmd+W', 'Q'], validate_stringlist],
    'keymap.grid':         [['g'], validate_stringlist],
    'keymap.yscale':       [['l'], validate_stringlist],
    'keymap.xscale':       [['k', 'L'], validate_stringlist],
    'keymap.all_axes':     [['a'], validate_stringlist],

    # sample data
    'examples.directory': ['', six.text_type],

    # Animation settings
    'animation.html':         ['none', validate_movie_html_fmt],
    'animation.writer':       ['ffmpeg', validate_movie_writer],
    'animation.codec':        ['mpeg4', six.text_type],
    'animation.bitrate':      [-1, validate_int],
    # Controls image format when frames are written to disk
    'animation.frame_format': ['png', validate_movie_frame_fmt],
    # Path to FFMPEG binary. If just binary name, subprocess uses $PATH.
    'animation.ffmpeg_path':  ['ffmpeg', validate_animation_writer_path],

    # Additional arguments for ffmpeg movie writer (using pipes)
    'animation.ffmpeg_args':   [[], validate_stringlist],
    # Path to AVConv binary. If just binary name, subprocess uses $PATH.
    'animation.avconv_path':   ['avconv', validate_animation_writer_path],
    # Additional arguments for avconv movie writer (using pipes)
    'animation.avconv_args':   [[], validate_stringlist],
    # Path to MENCODER binary. If just binary name, subprocess uses $PATH.
    'animation.mencoder_path': ['mencoder', validate_animation_writer_path],
    # Additional arguments for mencoder movie writer (using pipes)
    'animation.mencoder_args': [[], validate_stringlist],
     # Path to convert binary. If just binary name, subprocess uses $PATH
    'animation.convert_path':  ['convert', validate_animation_writer_path],
     # Additional arguments for mencoder movie writer (using pipes)

    'animation.convert_args':  [[], validate_stringlist],

    # Classic (pre 2.0) compatibility mode
    # This is used for things that are hard to make backward compatible
    # with a sane rcParam alone.  This does *not* turn on classic mode
    # altogether.  For that use `matplotlib.style.use('classic')`.
    '_internal.classic_mode': [False, validate_bool]
}


if __name__ == '__main__':
    rc = defaultParams
    rc['datapath'][0] = '/'
    for key in rc:
        if not rc[key][1](rc[key][0]) == rc[key][0]:
            print("%s: %s != %s" % (key, rc[key][1](rc[key][0]), rc[key][0]))<|MERGE_RESOLUTION|>--- conflicted
+++ resolved
@@ -1122,15 +1122,6 @@
     # the number of points in the legend line
     'legend.numpoints': [1, validate_int],
     # the number of points in the legend line for scatter
-<<<<<<< HEAD
-    'legend.scatterpoints': [3, validate_int],
-    'legend.fontsize': ['large', validate_fontsize],
-
-    # whether or not to draw a frame around legend
-    'legend.frameon': [True, validate_bool],
-    # alpha value of the legend frame
-    'legend.framealpha': [None, validate_float_or_None],
-=======
     'legend.scatterpoints': [1, validate_int],
     'legend.fontsize': ['medium', validate_fontsize],
      # the relative size of legend markers vs. original
@@ -1140,7 +1131,6 @@
     'legend.frameon': [True, validate_bool],
      # alpha value of the legend frame
     'legend.framealpha': [0.8, validate_float_or_None],
->>>>>>> ccb1072c
 
     ## the following dimensions are in fraction of the font size
     'legend.borderpad': [0.4, validate_float],  # units are fontsize
