--- conflicted
+++ resolved
@@ -2016,16 +2016,11 @@
         if self.axison and self._frameon:
             artists.extend(self.spines.itervalues())
 
-<<<<<<< HEAD
-        dsu = [(a.zorder, a) for a in artists
-               if not a.get_animated()]
-=======
         if self.figure.canvas.is_saving():
             dsu = [(a.zorder, a) for a in artists]
         else:
             dsu = [(a.zorder, a) for a in artists
                    if not a.get_animated()]
->>>>>>> accd49c6
 
         # add images to dsu if the backend support compositing.
         # otherwise, does the manaul compositing  without adding images to dsu.
@@ -6039,7 +6034,7 @@
                 wisk_hi = q3
             else:
                 wisk_hi = max(wisk_hi)
-            
+
             # get low extreme
             lo_val = q1 - whis * iq
             wisk_lo = np.compress(d >= lo_val, d)
@@ -6047,7 +6042,7 @@
                 wisk_lo = q1
             else:
                 wisk_lo = min(wisk_lo)
-            
+
             # get fliers - if we are showing them
             flier_hi = []
             flier_lo = []
