{% extends "layout.html" %}
{% set title = 'matplotlib: python plotting' %}

{% block extrahead %}
<script>
function getSnippet(id, url) {
  var req = false;
  // For Safari, Firefox, and other non-MS browsers
  if (window.XMLHttpRequest) {
    try {
      req = new XMLHttpRequest();
    } catch (e) {
      req = false;
    }
  } else if (window.ActiveXObject) {
    // For Internet Explorer on Windows
    try {
      req = new ActiveXObject("Msxml2.XMLHTTP");
    } catch (e) {
      try {
        req = new ActiveXObject("Microsoft.XMLHTTP");
      } catch (e) {
        req = false;
      }
    }
  }
  var element = document.getElementById(id);
  if (req) {
    // Synchronous request, wait till we have it all
    req.open('GET', url, false);
    req.send(null);
    if (req.status == 200) {
      element.innerHTML = req.responseText;
    } else {
      element.innerHTML = "<mark>Could not find Snippet to insert at " + url + "</mark>"
    }
  }
}
</script>

 {{ super() }}
{% endblock %}

{% block body %}

  <h1>Introduction</h1>

  <p>matplotlib is a python 2D plotting library which produces
  publication quality figures in a variety of hardcopy formats and
  interactive environments across platforms.  matplotlib can be used
  in python scripts, the python and <a
  href="http://ipython.org">ipython</a> shell (ala
  MATLAB<sup>&reg;<a name="matlab" href="#ftn.matlab">*</a></sup>
  or
  Mathematica<sup>&reg;<a name="mathematica"
  href="#ftn.mathematica">&#8224;</a></sup>),
  web application servers, and six graphical user
  interface toolkits.</p>

  <div class="responsive_screenshots">
    <a a href="{{ pathto('users/screenshots') }}">
      <div class="responsive_subfig">
        <img align="middle", src="{{ pathto('_static/membrane_frontpage.png', 1) }}", border="0", alt="screenshots"/>
      </div>
      <div class="responsive_subfig">
        <img align="middle", src="{{ pathto('_static/histogram_frontpage.png', 1) }}", border="0", alt="screenshots"/>
      </div>
      <div class="responsive_subfig">
        <img align="middle", src="{{ pathto('_static/contour_frontpage.png', 1) }}", border="0", alt="screenshots"/>
      </div>
      <div class="responsive_subfig">
        <img align="middle", src="{{ pathto('_static/surface3d_frontpage.png', 1) }}", border="0", alt="screenshots"/>
      </div>
    </a>
  </div>
  <span class="clear_screenshots"></span>

  <p>matplotlib tries to make easy things easy and hard things possible.
  You can generate plots, histograms, power spectra, bar charts,
  errorcharts, scatterplots, etc, with just a few lines of code.
  For a sampling, see the <a href="{{ pathto('users/screenshots') }}">screenshots</a>, <a href="{{ pathto('gallery') }}">thumbnail</a> gallery,  and
    <a href="{{ pathto('examples/index') }}">examples</a> directory</p>

<p>For simple plotting the <tt>pyplot</tt> interface provides a
  MATLAB-like interface, particularly when combined
  with <tt>IPython</tt>.  For the power user, you have full control
  of line styles, font properties, axes properties, etc, via an object
  oriented interface or via a set of functions familiar to MATLAB
  users.</p>

<div style="float: right; min-width: 450px; width: 50%; padding-left: 5%;">
  <h1>John Hunter (1968-2012)</h1>
  <table bgcolor="#ddddff">
   <tr>
    <td>
      <img src="_static/John-hunter-crop-2.jpg" align="left" />
    </td>
    <td>
      <p>
      On August 28 2012, John D. Hunter, the creator of matplotlib, died
      from complications arising from cancer treatment, after a brief but
      intense battle with this terrible illness.  John is survived by his
      wife Miriam, his three daughters Rahel, Ava and Clara, his sisters
      Layne and Mary, and his mother Sarah.</p>

      <p>
      If you have benefited from John's many contributions, please say
      thanks in the way that would matter most to him.  Please consider
      making a donation to
      the <a href="http://numfocus.org/johnhunter/">John Hunter Technology
      Fellowship</a>.</p>
    </td>
   </tr>
  </table>
</div>

  <h1>Installation</h1>

  Visit the <a href="{{ pathto('users/installing') }}">matplotlib installation instructions</a>.

  <h1>Documentation</h1>

  This is the documentation for matplotlib version {{ version }}.

  <p id="other_versions"></p>
  <script>
    getSnippet('other_versions', '/versions.html');
  </script>

  <p>Trying to learn how to do a particular kind of plot?  Check out
  the <a href="{{ pathto('gallery') }}">gallery</a>, <a href="{{ pathto('examples/index') }}">examples</a>,
  or the <a href="{{ pathto('api/pyplot_summary') }}">list of plotting
  commands</a>.</p>

  <h4>Other learning resources</h4>

  <p>There are many <a href="{{ pathto('resources/index') }}">external learning
  resources</a> available including printed material, videos and tutorials.</p>

  <h4>Need help?</h4>

<p>matplotlib is a welcoming, inclusive project, and we try to follow
the <a href="http://www.python.org/psf/codeofconduct/">Python Software
Foundation Code of Conduct</a> in everything we do.</p>

<p>Check the <a href="{{ pathto('faq/index') }}">faq</a>,
the <a href="{{ pathto('api/index') }}">api</a> docs,
<a href="http://matplotlib.1069221.n5.nabble.com/matplotlib-users-f3.html">mailing
list archives</a>, and join the matplotlib
mailing lists <a href="https://mail.python.org/mailman/listinfo/matplotlib-users">Users</a>,
<a href="https://mail.python.org/mailman/listinfo/matplotlib-announce">Announce</a> and
<a href="https://mail.python.org/mailman/listinfo/matplotlib-devel">Devel</a>.
Check out the matplotlib questions
on <a href="http://stackoverflow.com/questions/tagged/matplotlib">stackoverflow</a>.
The <a href="{{ pathto('search') }}">search</a> tool searches all of
the documentation, including full text search of over 350 complete
examples which exercise almost every corner of matplotlib.</p>

<p>You can file bugs, patches and feature requests on the
github
<a href="https://github.com/matplotlib/matplotlib/issues?sort=created&direction=desc&state=open">tracker</a>,
but it is a good idea to ping us on the mailing list too.</p>

<p>To keep up to date with what's going on in matplotlib, see
the <a href="{{ pathto('users/whats_new.html', 1) }}">what's new
page</a> or browse the <a href="https://github.com/matplotlib/matplotlib">source
code</a>.  Anything that could require changes to your existing code
is logged in the <a href="{{ pathto('api/api_changes.html', 1) }}">api
changes</a> file.</p>

<h1>Toolkits</h1>

<<<<<<< HEAD
<p>Matplotlib ships with several add-on <a href="{{ pathto('mpl_toolkits/index') }}">toolkits</a>,
    Including 3d plotting with <a href="{{ pathto('mpl_toolkits/mplot3d/index') }}">mplot3d</a>,
    axes helpers in <a href="{{ pathto('mpl_toolkits/axes_grid1/index') }}">axes_grid1</a> and
    axis helpers in <a href="{{ pathto('mpl_toolkits/axisartist/index') }}">axisartist</a>.
 </p>

<h1>Third party packages</h1>

<p>A large number of <a href="{{ pathto('thirdpartypackages/index') }}">third party packages</a>
    extend and build on Matplotlib functionality, including several higher-level plotting interfaces
    <a href="http://web.stanford.edu/~mwaskom/software/seaborn">seaborn</a>,
=======
<p>There are several matplotlib add-on <a href="{{ pathto('mpl_toolkits/index') }}">toolkits</a>,
including a choice of two projection and mapping toolkits <a href="http://matplotlib.org/basemap">basemap</a> and
<a href="http://scitools.org.uk/cartopy/docs/latest">cartopy</a>,
3d plotting with <a href="{{ pathto('mpl_toolkits/mplot3d/index') }}">mplot3d</a>,
axes and axis helpers in <a href="{{ pathto('mpl_toolkits/axes_grid/index') }}">axes_grid</a>,
several higher-level plotting interfaces
    <a href="https://seaborn.github.io/">seaborn</a>,
>>>>>>> 35aa62de
    <a href="http://holoviews.org">holoviews</a>,
    <a href="http://ggplot.yhathq.com">ggplot</a>, and
    two projection and mapping toolkits
    <a href="http://matplotlib.org/basemap">basemap</a> and
    <a href="http://scitools.org.uk/cartopy/docs/latest">cartopy</a>.
</p>

<h1>Citing matplotlib</h1>

<p>
  matplotlib is the brainchild of John Hunter (1968-2012), who, along with its many
  contributors, have put an immeasurable amount of time and effort into producing a
  piece of software utilized by thousands of scientists worldwide.

  If matplotlib contributes to a project that leads to a scientific publication,
  please acknowledge this work by citing the project. You can use this
  <a href="{{ pathto('citing') }}">ready-made citation entry</a>.
</p>

  <h1>Open source</h1>
  <img src="_static/numfocus_badge.png" alt="A Fiscally Sponsored Project of NUMFocus"
       style="float:right; margin-left:20px" />
<p>
Please
consider <a href="https://www.flipcause.com/widget/MjI1OA==">donating
to the matplotlib project</a> through the Numfocus organization or to
the <a href="http://numfocus.org/johnhunter/">John Hunter Technology Fellowship</a>.
</p>

<p>
The matplotlib <a href="{{ pathto('users/license') }}">license</a> is based on the Python Software Foundation
<a href="http://www.python.org/psf/license">(PSF)</a> license.
</p>

<p>
There is an active developer community and a long list of people
who have made significant <a href="{{ pathto('users/credits') }}">contributions</a>.
</p>

<p>
Matplotlib is hosted on <a href="https://github.com/matplotlib/matplotlib">Github</a>.
<a href="https://github.com/matplotlib/matplotlib/issues">Issues</a> and
<a href="https://github.com/matplotlib/matplotlib/pulls">Pull requests</a>
are tracked at Github too.
</p>


<div class="footnote"><p>
<sup><a name="ftn.matlab" href="#matlab">*</a></sup>
MATLAB is a registered trademark of The MathWorks, Inc.
</p>
<p>
<sup><a name="ftn.mathematica" href="#mathematica">&#8224;</a></sup>
Mathematica is a registered trademark of Wolfram Research, Inc.
</p>

{% endblock %}<|MERGE_RESOLUTION|>--- conflicted
+++ resolved
@@ -170,7 +170,6 @@
 
 <h1>Toolkits</h1>
 
-<<<<<<< HEAD
 <p>Matplotlib ships with several add-on <a href="{{ pathto('mpl_toolkits/index') }}">toolkits</a>,
     Including 3d plotting with <a href="{{ pathto('mpl_toolkits/mplot3d/index') }}">mplot3d</a>,
     axes helpers in <a href="{{ pathto('mpl_toolkits/axes_grid1/index') }}">axes_grid1</a> and
@@ -181,16 +180,7 @@
 
 <p>A large number of <a href="{{ pathto('thirdpartypackages/index') }}">third party packages</a>
     extend and build on Matplotlib functionality, including several higher-level plotting interfaces
-    <a href="http://web.stanford.edu/~mwaskom/software/seaborn">seaborn</a>,
-=======
-<p>There are several matplotlib add-on <a href="{{ pathto('mpl_toolkits/index') }}">toolkits</a>,
-including a choice of two projection and mapping toolkits <a href="http://matplotlib.org/basemap">basemap</a> and
-<a href="http://scitools.org.uk/cartopy/docs/latest">cartopy</a>,
-3d plotting with <a href="{{ pathto('mpl_toolkits/mplot3d/index') }}">mplot3d</a>,
-axes and axis helpers in <a href="{{ pathto('mpl_toolkits/axes_grid/index') }}">axes_grid</a>,
-several higher-level plotting interfaces
     <a href="https://seaborn.github.io/">seaborn</a>,
->>>>>>> 35aa62de
     <a href="http://holoviews.org">holoviews</a>,
     <a href="http://ggplot.yhathq.com">ggplot</a>, and
     two projection and mapping toolkits
